﻿/* --------------------------------------------------------------------------------*\
|==========================|
 |\\   /\ /\   // O pen     | OpenWAM: The Open Source 1D Gas-Dynamic Code
 | \\ |  X  | //  W ave     |
 |  \\ \/_\/ //   A ction   | CMT-Motores Termicos / Universidad Politecnica Valencia
 |   \\/   \//    M odel    |
 ----------------------------------------------------------------------------------
 | License
 |
 |	This file is part of OpenWAM.
 |
 |	OpenWAM is free software: you can redistribute it and/or modify
 |	it under the terms of the GNU General Public License as published by
 |	the Free Software Foundation, either version 3 of the License, or
 |	(at your option) any later version.
 |
 |	OpenWAM is distributed in the hope that it will be useful,
 |	but WITHOUT ANY WARRANTY; without even the implied warranty of
 |	MERCHANTABILITY or FITNESS FOR A PARTICULAR PURPOSE.  See the
 |	GNU General Public License for more details.
 |
 |	You should have received a copy of the GNU General Public License
 |	along with OpenWAM.  If not, see <http://www.gnu.org/licenses/>.
 |
 \*-------------------------------------------------------------------------------- */

// ---------------------------------------------------------------------------
#pragma hdrstop

#include "TOpenWAM.h"

TOpenWAM::TOpenWAM() {

#ifdef gestorcom
	GestorWAM = NULL;
	GestorWAM = new TCGestorWAM();
	GestorWAM->Init();
#endif
	tzstr = "TZ=PST8PDT";

	DatosTGV = NULL;
	fc = NULL;

	Engine = NULL;
	Compressor = NULL;
	EXTERN = NULL;
	Axis = NULL;

	// ! ARRAY OF TYPES OF VALVES
	TypeOfValve = NULL;

	// ! POINTERS ARRAY TO VALVES TYPE TURBINE STATOR
	StatorTurbine = NULL;
	// ! POINTERS ARRAY TO VALVES TYPE TURBINE ROTOR
	RotorTurbine = NULL;
	// ! POINTERS ARRAY TO EXTERNAL CONNECTIONS
	CCCalcExtern = NULL;
	BCButerflyValve = NULL;

	// ! ARRAY OF PIPES
	Pipe = NULL;

	// ! ARRAY OF CONCENTRIC ELEMENTS
#ifdef ConcentricElement
	Concentric = NULL;
#endif

	// ! ARRAY OF DPFs
#ifdef ParticulateFilter
	DPF = NULL;
#endif

	// ! ARRAYS OF PLENUMS
	Plenum = NULL;
	Turbine = NULL;
	Venturi = NULL;

	// ! ARRAYS OF BOUNDARY CONDITIONS
	BC = NULL;
	BCIntakeValve = NULL;
	BCExhaustValve = NULL;
	BCReedValve = NULL;
	BCWasteGate = NULL;

	VolumetricCompressor = NULL;
	MatlabDischarge = NULL;
	InjectionEnd = NULL;
	PerdidaPresion = NULL;

	// !OUTPUT OBJECT
	Output = NULL;

	CrankAngle = 0.;
	AcumulatedTime = 0.;
	Theta = 0.;
	Theta0 = 0.;

	// ! SPECIES MODEL PARAMETERS

	SpeciesName = NULL;
	SpeciesNumber = 0;

	AtmosphericComposition = NULL;

	// ! GENERAL PARAMETERS
	SimulationType = nmEstacionario;
	ThereIsEGR = false;
	ThereIsFuel = false;
	OpenWAMVersion = 0;
	Steps = 0;
	Increment = 0;
	Percentage = 0;
	ThetaIni = 0.;
	ene = 0.;
	agincr = 0.;
	thmax = 0.;
	grmax = 0.;
	SimulationDuration = 0.;
	CyclesWithoutThemalInertia = 0;
	AmbientPressure = 0.;
	AmbientTemperature = 0.;
	ConvergenceFirstTime = false;

	Independent = true;
	PipeStepMax = false;
	DPFStepMax = false;
	TimeMinPipe = false;
	TimeMinDPF = false;

	// ! DOES THE ENGINE BLOCK EXIST?
	EngineBlock = false;

	// ! NUMBER OF PIPES
	NumberOfPipes = 0;

	// ! NUMBER OF CONCENTRIC ELEMENTS
	NumberOfConcentrics = 0;

	// ! NUMBER OF DIESEL PARTICULATE FILTERS
	NumberOfDPF = 0;

	// ! VALVES PARAMETERS
	NumberOfValves = 0;
	NumberOfReedValves = 0;
	NumberOfWasteGates = 0;
	NumberOfExternalCalculatedValves = 0;

	// ! CONNECTIONS PARAMETERS
	NumberOfConnections = 0;
	NumberOfVolumetricCompressors = 0;
	NumberOfExhaustValves = 0;
	NumberOfIntakeValves = 0;
	NumberOfCompressorsConnections = 0;
	NumberOfInjectionEnds = 0;
	NumberOfConectionsBetweenPlenums = 0;
	NumberOfButerflyValves = 0;

	// ! NUMBER OF PLENUMS
	NumberOfPlenums = 0;

	// ! NUMBER OF VENTURIS
	NumberOfVenturis = 0;

	// ! NUMBER OF DIRECTIONAL JUNCIONS
	NumberOfDirectionalJunctions = 0;

	// ! PARAMETER FOR THE CONTROL UNIT
	NumberOfSensors = 0;

	Sensor = NULL;

	NumberOfControllers = 0;

	Controller = NULL;

	// ! EXTERNAL CALCULATION PARAMETERS
	ThereIsDLL = false;
	controlvalv = 0;
	nematlab = 0;

	// ! TURBINE PARAMETERS
	NumberOfTurbines = 0;
	CountVGT = 0;

	// ! NUMBER OF TURBOCHARGER AXIS
	NumberOfAxis = 0;

	// ! NUMBER OF COMPRESSORS
	NumberOfCompressors = 0;

	Steps = 0;
	TimeEndStep = 0.;

	InitFlowIndependentNumThreads();
}

TOpenWAM::~TOpenWAM() {
#ifdef completo
	if (ThereIsDLL) {
		EXTERN->FinECU();
	}
#endif

	printf("INFO: *** CMT : SIMULATION FINISHED CORRECTLY ***\n");

#ifdef gestorcom
	if (GestorWAM != NULL)
	GestorWAM->ProcesoTranscurrido(100);
#endif

	if (EXTERN != NULL)
		delete EXTERN;

	// Liberacion memoria dinamica Depositos.
	if (NumberOfPlenums > 0 && Plenum != NULL) {
		for (int i = 0; i < NumberOfPlenums; i++)
			delete Plenum[i];
		delete[] Plenum;
	}

	if (NumberOfTurbines > 0 && Turbine != NULL)
		delete[] Turbine;

	if (NumberOfVenturis > 0 && Venturi != NULL)
		delete[] Venturi;

	// Liberacion memoria dinamica Compressor.
	if (NumberOfCompressors > 0 && Compressor != NULL) {
		for (int i = 0; i < NumberOfCompressors; i++)
			delete Compressor[i];
		delete[] Compressor;
	}

	// Liberacion memoria dinamica Tubos.
	if (NumberOfPipes > 0 && Pipe != NULL) {
		for (int i = 0; i < NumberOfPipes; i++)
			delete Pipe[i];
		delete[] Pipe;
	}

	// Liberacion memoria dinamica Concentricos.
#ifdef ConcentricElement
	if (NumberOfConcentrics > 0 && Concentric != NULL) {
		for (int i = 0; i < NumberOfConcentrics; i++)
		delete Concentric[i];
		delete[]Concentric;
	}
#endif

	// Liberacion memoria dinamica DPFs.
#ifdef ParticulateFilter
	if (NumberOfDPF > 0 && DPF != NULL) {
		for (int i = 0; i < NumberOfDPF; i++)
		delete DPF[i];
		delete[]DPF;
	}
#endif

	// Liberacion memoria dinamica Condiciones de Contorno.
	if (NumberOfConnections > 0 && *BC != NULL) {
		for (int i = 0; i < NumberOfConnections; i++)
			delete BC[i];
		delete[] BC;
	}

	// Liberacion memoria dinamica Axis de Turbogrupo.
	if (NumberOfAxis > 0 && Axis != NULL) {
		for (int i = 0; i < NumberOfAxis; i++)
			delete Axis[i];
		delete[] Axis;
	}

	// Liberacion memoria dinamica Engine.
	if (EngineBlock && Engine != NULL) {
		delete Engine[0];
		delete[] Engine;
	}

	if (NumberOfIntakeValves > 0 && BCIntakeValve != NULL)
		delete[] BCIntakeValve;

	if (NumberOfExhaustValves > 0 && BCExhaustValve != NULL)
		delete[] BCExhaustValve;

	if (NumberOfWasteGates > 0 && BCWasteGate != NULL)
		delete[] BCWasteGate;

	if (NumberOfReedValves > 0 && BCReedValve != NULL)
		delete[] BCReedValve;

	if (NumberOfVolumetricCompressors > 0 && VolumetricCompressor != NULL)
		delete[] VolumetricCompressor;

	if (nematlab > 0 && MatlabDischarge != NULL)
		delete[] MatlabDischarge;

	if (NumberOfInjectionEnds > 0 && InjectionEnd != NULL)
		delete[] InjectionEnd;

	if (NumTCCPerdidaPresion > 0 && PerdidaPresion != NULL)
		delete[] PerdidaPresion;

	if (SpeciesName != NULL)
		delete[] SpeciesName;

	if (AtmosphericComposition != NULL)
		delete[] AtmosphericComposition;

	if (DatosTGV != NULL)
		delete[] DatosTGV;

	if (TypeOfValve != NULL) {
		for (int i = 0; i < NumberOfValves; i++) {
			delete TypeOfValve[i];
		}
		delete[] TypeOfValve;
	}

	if (StatorTurbine != NULL) {
		for (int i = 0; i < NumberOfTurbines; i++) {
			delete[] StatorTurbine[i];
		}
		delete[] StatorTurbine;
	}

	if (RotorTurbine != NULL)
		delete[] RotorTurbine;

	if (CCCalcExtern != NULL)
		delete[] CCCalcExtern;

	if (BCButerflyValve != NULL)
		delete[] BCButerflyValve;

#ifdef gestorcom
	if (GestorWAM != NULL) {
		GestorWAM->NuevoMensaje("Simulation finished correctly.");
		GestorWAM->Terminar();
		delete GestorWAM;
	}
#endif

}

void TOpenWAM::CleanLabels() {

	FILE *fetmp;

	//strcpy(fileinput.c_str(), "tmp.wam");

	fileinput = AnsiString("tmp.wam");

	fetmp = fopen(fileinput.c_str(), "w");

	int cc, cc2;
	bool label;
	char line[256];
	char linenew[256];
	while (!feof(FileInput)) {
		fgets(line, 256, FileInput);
		cc = 0;
		cc2 = 0;
		label = false;
		while (line[cc] == ' ' || line[cc] == '\t') {
			cc++;
		}
		while (line[cc] != '\n' && cc < 256) {
			if (label) {
				if (line[cc] == '>') {
					label = false;
				}
				cc++;
			} else {
				if (line[cc] == '<') {
					label = true;
				} else {
					linenew[cc2] = line[cc];
					cc2++;
				}
				cc++;
			}
		}
		linenew[cc2] = '\n';
		for (int i = cc2 + 1; i < 256; ++i) {
			linenew[i] = '\0';
		}
		if (linenew[0] != '\n') {
			fputs(linenew, fetmp);
		}
	}

	fclose(fetmp);
	fclose(FileInput);

}

void TOpenWAM::ReadInputData(char* FileName) {

	fpos_t fileposition;

	FileInput = fopen(FileName, "r");
	if (FileInput == NULL) {
		printf("ERROR: The input file do not exist.\n");
#ifdef gestorcom
		if (GestorWAM != NULL) {
			GestorWAM->NuevoMensaje("The input file do not exist.");
			GestorWAM->Terminar();
			delete GestorWAM;
		}
#endif
		exit(EXIT_FAILURE);
	}

	CleanLabels();

	FileInput = fopen(fileinput.c_str(), "r");

#ifdef gestorcom
	if (GestorWAM != NULL)
	GestorWAM->NuevoMensaje("Reading input data.");
#endif
	// -----------------------------------------------------------------------------
	// -----------------------------------------------------------------------------

	std::cout << "============================" << std::endl;
	std::cout << " OpenWAM Beta v2.1.0 Build 1" << std::endl;
	std::cout << "============================" << std::endl << std::endl;

	std::cout << "THE MODEL IS READING THE INPUT DATA" << std::endl
			<< std::endl;

	// -----------------------------------------------------------------------------
	// -----------------------------------------------------------------------------

	fscanf(FileInput, " %d", &OpenWAMVersion);
	if (OpenWAMVersion != vers) {
		printf(
				"ERROR: THE WAM VERSION IS NOT CORRECT FOR THESE INPUT DATA\n\n");
		exit(1);
	}
	int ind;
	fscanf(FileInput, "%d ", &ind);
	ind == 0 ? Independent = false : Independent = true;

	ReadGeneralData();

	ReadEngine();

	ReadPipes();

#ifdef ParticulateFilter
	ReadDPF();
#endif

#ifdef ConcentricElement
	ReadConcentric();
#endif

	ReadValves();

	ReadPlenums();

	ReadCompressors();

	ReadConnections();

	ReadTurbochargerAxis();

	ReadSensors();

	ReadControllers();

	ReadOutput(FileName);

	fgetpos(FileInput, &fileposition);
	fclose(FileInput);

	for (int i = 0; i < NumberOfConnections; i++) {
		if (BC[i]->getTipoCC() == nmCompresor) {
			dynamic_cast<TCCCompresor*>(BC[i])->ReadCompressorData(Compressor,
<<<<<<< HEAD
					fileinput, fileposition, AmbientTemperature,
=======
					fileinput.c_str(), fileposition, AmbientTemperature,
>>>>>>> 42518161
					AmbientPressure);
		}
	}

	FileInput = fopen(fileinput.c_str(), "r");
	fsetpos(FileInput, &fileposition);

	int dll = 0;
	fscanf(FileInput, "%d", &dll);
	dll == 0 ? ThereIsDLL = false : ThereIsDLL = true;
	if (ThereIsDLL) {
		EXTERN = new TCalculoExtern();

		ReadDataDLL();
	}
	printf("INFO: The input file data has been readed correctly\n\n");
#ifdef gestorcom
	if (GestorWAM != NULL)
	GestorWAM->NuevoMensaje("Performing preliminar calculations...");
#endif

	fclose(FileInput);
	if (remove(fileinput.c_str()) != 0)
		perror("WARNING: Error deleting file\n");
	else
		puts("INFO: File successfully deleted\n");
}

void TOpenWAM::ReadDataDLL() {
	try {
		fpos_t filepos;
		fgetpos(FileInput, &filepos);
		fclose(FileInput);

		if (Engine != NULL) {
<<<<<<< HEAD
			EXTERN->LeeFicherosDLL(fileinput, filepos, controlvalv, nematlab,
=======
			EXTERN->LeeFicherosDLL(fileinput.c_str(), filepos, controlvalv, nematlab,
>>>>>>> 42518161
					Engine[0]->getGeometria().NCilin,
					NumberOfExternalCalculatedValves, CountVGT, SpeciesNumber,
					NumTCCPerdidaPresion);
		} else {
<<<<<<< HEAD
			EXTERN->LeeFicherosDLL(fileinput, filepos, controlvalv, nematlab, 0,
=======
			EXTERN->LeeFicherosDLL(fileinput.c_str(), filepos, controlvalv, nematlab, 0,
>>>>>>> 42518161
					NumberOfExternalCalculatedValves, CountVGT, SpeciesNumber,
					NumTCCPerdidaPresion);
		}
		if (Pipe != NULL)
<<<<<<< HEAD
			EXTERN->Lee_Sens_Tubos(fileinput, filepos, Pipe, SpeciesModel,
					ThereIsEGR, ThereIsFuel);
		if (Plenum != NULL)
			EXTERN->Lee_Sens_Dep(fileinput, filepos, Plenum, SpeciesModel,
=======
			EXTERN->Lee_Sens_Tubos(fileinput.c_str(), filepos, Pipe, SpeciesModel,
					ThereIsEGR, ThereIsFuel);
		if (Plenum != NULL)
			EXTERN->Lee_Sens_Dep(fileinput.c_str(), filepos, Plenum, SpeciesModel,
>>>>>>> 42518161
					ThereIsEGR, ThereIsFuel);
		if (Axis != NULL)
			EXTERN->Lee_Sens_TG(fileinput.c_str(), filepos, Axis);
		if (Turbine != NULL)
			EXTERN->Lee_Sens_Turbina(fileinput.c_str(), filepos, Turbine);
		if (Engine != NULL)
			EXTERN->Lee_Sens_Cil(fileinput.c_str(), filepos, Engine);
		if (Venturi != NULL)
			EXTERN->Lee_Sens_Vent(fileinput.c_str(), filepos, Venturi);
		if (Engine != NULL)
<<<<<<< HEAD
			EXTERN->Lee_Sens_Motor(fileinput, filepos, Theta,
=======
			EXTERN->Lee_Sens_Motor(fileinput.c_str(), filepos, Theta,
>>>>>>> 42518161
					Engine[0]->getRegimen(), AcumulatedTime);
		if (NumberOfConectionsBetweenPlenums != 0)
			EXTERN->Lee_Sens_UED(fileinput.c_str(), filepos, BC);
		EXTERN->Lectura_Datos_Adicionales(fileinput.c_str(), filepos);
		EXTERN->IniciaEntradaDLL();

		FileInput = fopen(fileinput.c_str(), "r");
		fsetpos(FileInput, &filepos);

	} catch (Exception & N) {
		std::cout << "ERROR: ReadDataDLL" << std::endl;
		std::cout << "Tipo de error: " << N.Message.c_str() << std::endl;
		throw Exception("ERROR: ReadDataDLL" + N.Message);
	}
}

void TOpenWAM::ReadGeneralData() {
	try {

		int hayBQ;
		int tipociclo, tipomod, tipocalculoespecies;
		double fracciontotal = 0.;
		int haycombustible, tipocombustible, tipogamma, EGR, IntEGR = 1;
		stEspecies *DatEsp;
		double *CompAtmosfera;

		fscanf(FileInput, "%lf %lf ", &agincr, &SimulationDuration);
		fscanf(FileInput, "%lf %lf ", &AmbientPressure, &AmbientTemperature);
		fscanf(FileInput, "%d %d ", &tipocalculoespecies, &tipogamma);

		switch (tipogamma) {
		case 0:
			GammaCalculation = nmGammaConstante;
			break;
		case 1:
			GammaCalculation = nmComposicion;
			break;
		case 2:
			GammaCalculation = nmComposicionTemperatura;
			break;
		}

		fscanf(FileInput, "%d ", &hayBQ);

		hayBQ == 0 ? EngineBlock = false : EngineBlock = true;

		if (EngineBlock) {
			fscanf(FileInput, "%d %d %d", &tipociclo, &tipomod, &EGR);
			if (tipociclo == 1) {
				EngineType = nm2T;
			} else {
				EngineType = nm4T;
			}
			EGR == 0 ? ThereIsEGR = false : ThereIsEGR = true;
			EGR == 0 ? IntEGR = 1 : IntEGR = 0;
			switch (tipomod) {
			case 0:
				SimulationType = nmEstacionario;
				break;
			case 1:
				SimulationType = nmTransitorioCarga;
				break;
			case 2:
				SimulationType = nmTransitorioRegimen;
				break;
			case 3:
				SimulationType = nmTransitorioRegimenExterno;
				break;
			}
			if (SimulationType != nmEstacionario) {
				fscanf(FileInput, "%d", &CyclesWithoutThemalInertia);
			}
		}

		switch (tipocalculoespecies) {
		case 0:
			SpeciesModel = nmCalculoSimple;
			break;
		case 1:
			SpeciesModel = nmCalculoCompleto;
			break;
		}

		if (SpeciesModel == nmCalculoCompleto) {
			fscanf(FileInput, "%d ", &haycombustible);
			haycombustible == 0 ? ThereIsFuel = false : ThereIsFuel = true;
			if (haycombustible == 1) { // Fuel injection is considered
				fscanf(FileInput, "%d ", &tipocombustible);
				switch (tipocombustible) {
				case 0:
					FuelType = nmDiesel;
					break;
				case 1:
					FuelType = nmGasolina;
					break;
				}
				SpeciesNumber = 10;
			} else if (haycombustible == 0) { // Fuel injection is not considered
				SpeciesNumber = 9;
			}

			DatEsp = new stEspecies[SpeciesNumber - IntEGR];

			// DatEsp[0].Nombre = new char[15];
			DatEsp[0].Nombre = "O2";
			DatEsp[0].R = 259.825; // J/kgK

			// DatEsp[1].Nombre = new char[15];
			DatEsp[1].Nombre = "CO2";
			DatEsp[1].R = 188.9207; // J/kgK

			// DatEsp[2].Nombre = new char[15];
			DatEsp[2].Nombre = "H2O";
			DatEsp[2].R = 461.398; // J/kgK

			// DatEsp[3].Nombre = new char[15];
			DatEsp[3].Nombre = "HC";
			DatEsp[3].R = 638.58; // J/kgK

			// DatEsp[4].Nombre = new char[15];
			DatEsp[4].Nombre = "Soot";
			DatEsp[4].R = 692.866; // J/kgK   Se asimila al carbono.

			// DatEsp[5].Nombre = new char[15];
			DatEsp[5].Nombre = "NOx";
			DatEsp[5].R = 277.1466; // J/kgK

			// DatEsp[6].Nombre = new char[15];
			DatEsp[6].Nombre = "CO";
			DatEsp[6].R = 296.837; // J/kgK

			if (haycombustible == 1) {
				if (FuelType == nmDiesel) {
					// DatEsp[7].Nombre = new char[15];
					DatEsp[7].Nombre = "Diesel";
					DatEsp[7].R = 55.95; // J/kgK
				} else if (FuelType == nmGasolina) {
					// DatEsp[7].Nombre = new char[15];
					DatEsp[7].Nombre = "Gasolina";
					DatEsp[7].R = 72.425; // J/kgK
				}
				// DatEsp[8].Nombre = new char[15];
				DatEsp[8].Nombre = "N2";
				DatEsp[8].R = 296.837; // J/kgK

				if (ThereIsEGR) {
					// DatEsp[9].Nombre = new char[15];
					DatEsp[9].Nombre = "EGR";
					DatEsp[9].R = 287.; // J/kgK
				}
			} else {
				// DatEsp[7].Nombre = new char[15];
				DatEsp[7].Nombre = "N2";
				DatEsp[7].R = 296.837; // J/kgK

				if (ThereIsEGR) {
					// DatEsp[8].Nombre = new char[15];
					DatEsp[8].Nombre = "EGR";
					DatEsp[8].R = 287.; // J/kgK
				}
			}

		} else if (SpeciesModel == nmCalculoSimple) {
			fscanf(FileInput, "%d ", &haycombustible);
			if (haycombustible == 1) { // Existe inyeccion de combustible
				fscanf(FileInput, "%d ", &tipocombustible);
				switch (tipocombustible) {
				case 0:
					FuelType = nmDiesel;
					break;
				case 1:
					FuelType = nmGasolina;
					break;
				}
				SpeciesNumber = 4;
			} else if (haycombustible == 0) {
				// No existe inyeccion de combustible
				SpeciesNumber = 3;
			}
			DatEsp = new stEspecies[SpeciesNumber - IntEGR];

			DatEsp[0].Nombre = new char[15];
			DatEsp[0].Nombre = "GasesQuemados";
			DatEsp[0].R = 285.4; // J/kgK

			if (haycombustible == 1) {
				if (FuelType == nmDiesel) {
					// DatEsp[1].Nombre = new char[15];
					DatEsp[1].Nombre = "Diesel";
					DatEsp[1].R = 55.95; // J/kgK
				} else if (FuelType == nmGasolina) {
					// DatEsp[1].Nombre = new char[15];
					DatEsp[1].Nombre = "Gasolina";
					DatEsp[1].R = 72.425; // J/kgK
				}
				// DatEsp[2].Nombre = new char[15];
				DatEsp[2].Nombre = "Aire";
				DatEsp[2].R = 287.; // J/kgK

				if (ThereIsEGR) {
					// DatEsp[3].Nombre = new char[15];
					DatEsp[3].Nombre = "EGR";
					DatEsp[3].R = 287.; // J/kgK
				}
			} else {
				// DatEsp[1].Nombre = new char[15];
				DatEsp[1].Nombre = "Aire";
				DatEsp[1].R = 287.; // J/kgK.

				if (ThereIsEGR) {
					// DatEsp[2].Nombre = new char[15];
					DatEsp[2].Nombre = "EGR";
					DatEsp[2].R = 287.; // J/kgK
				}
			}
		}
		SpeciesName = DatEsp;

		// A continuacion se lee la composicion del aire atmosferico

		CompAtmosfera = new double[SpeciesNumber - IntEGR];
		for (int i = 0; i < SpeciesNumber - 1; i++) {
			fscanf(FileInput, "%lf ", &CompAtmosfera[i]);

			fracciontotal += CompAtmosfera[i];
		}
		if (ThereIsEGR)
			CompAtmosfera[SpeciesNumber - 1] = 0.;
		if (fracciontotal != 1.) {
			std::cout
					<< "ERROR: The total mass fraction must be equal to 1. Check your input data "
					<< std::endl;
			throw Exception(" ");
		}

		AtmosphericComposition = CompAtmosfera;

	} catch (Exception & N) {
		std::cout << "ERROR: ReadGeneralData" << std::endl;
		std::cout << "Tipo de error: " << N.Message.c_str() << std::endl;
		throw Exception(N.Message);
	}
}

void TOpenWAM::ReadEngine()

{
	try {
		fpos_t filepos;

		if (EngineBlock) {
			fgetpos(FileInput, &filepos);
			fclose(FileInput);
			Engine = new TBloqueMotor*[1];
			Engine[0] = new TBloqueMotor(AmbientPressure, AmbientTemperature,
					SpeciesModel, SpeciesNumber, GammaCalculation, ThereIsEGR);
<<<<<<< HEAD
			Engine[0]->LeeMotor(fileinput, filepos, SimulationType,
					CyclesWithoutThemalInertia, EngineType,
					AtmosphericComposition);
			FileInput = fopen(fileinput, "r");
=======
			Engine[0]->LeeMotor(fileinput.c_str(), filepos, SimulationType,
					CyclesWithoutThemalInertia, EngineType,
					AtmosphericComposition);
			FileInput = fopen(fileinput.c_str(), "r");
>>>>>>> 42518161
			fsetpos(FileInput, &filepos);
		}

	} catch (Exception & N) {
		std::cout << "ERROR: ReadEngine " << std::endl;
		std::cout << "Tipo de error: " << N.Message.c_str() << std::endl;
		throw Exception(N.Message);
	}
}

void TOpenWAM::ReadPipes() {
	try {
		fpos_t filepos;
		int tipomallado;

		fscanf(FileInput, "%d ", &NumberOfPipes);
		Pipe = new TTubo*[NumberOfPipes];
		printf("Number of pipes: %d\n", NumberOfPipes);
		tipomallado = 1;

		fgetpos(FileInput, &filepos);
		fclose(FileInput);

		for (int i = 0; i < NumberOfPipes; i++) {
			Pipe[i] = new TTubo(SpeciesNumber, i, SimulationDuration, Engine,
					SpeciesModel, GammaCalculation, ThereIsEGR);
<<<<<<< HEAD
			Pipe[i]->LeeDatosGeneralesTubo(fileinput, filepos);
			if (EngineBlock) {
				Pipe[i]->LeeDatosGeometricosTubo(fileinput, filepos,
						Engine[0]->getRegimen(), tipomallado, Engine);
			} else {
				Pipe[i]->LeeDatosGeometricosTubo(fileinput, filepos, -1.,
=======
			Pipe[i]->LeeDatosGeneralesTubo(fileinput.c_str(), filepos);
			if (EngineBlock) {
				Pipe[i]->LeeDatosGeometricosTubo(fileinput.c_str(), filepos,
						Engine[0]->getRegimen(), tipomallado, Engine);
			} else {
				Pipe[i]->LeeDatosGeometricosTubo(fileinput.c_str(), filepos, -1.,
>>>>>>> 42518161
						tipomallado, Engine);
			}
			printf("INFO: Pipe n. %d - N. of cells %d - Mesh size = %g m.\n",
					i + 1, Pipe[i]->getNin(), Pipe[i]->getMallado());
		}

		FileInput = fopen(fileinput.c_str(), "r");
		fsetpos(FileInput, &filepos);
	} catch (Exception & N) {
		std::cout << "ERROR: ReadPipes" << std::endl;
		std::cout << "Tipo de error: " << N.Message.c_str() << std::endl;
		throw Exception(N.Message);
	}
}

void TOpenWAM::ReadDPF() {
	try {
#ifdef ParticulateFilter
		fpos_t filepos;

		fscanf(FileInput, "%d ", &NumberOfDPF);
		DPF = new TDPF*[NumberOfDPF];
		printf("Number of DPF: %d\n", NumberOfDPF);

		fgetpos(FileInput, &filepos);
		fclose(FileInput);

		for (int i = 0; i < NumberOfDPF; i++) {
			DPF[i] = new TDPF(i + 1, Engine, SpeciesNumber);
<<<<<<< HEAD
			DPF[i]->LeeDatosDPF(fileinput, filepos, SpeciesModel,
=======
			DPF[i]->LeeDatosDPF(fileinput.c_str(), filepos, SpeciesModel,
>>>>>>> 42518161
					GammaCalculation, ThereIsEGR, Engine);
		}

		FileInput = fopen(fileinput.c_str(), "r");
		fsetpos(FileInput, &filepos);
#endif
	} catch (Exception & N) {
		std::cout << "ERROR: ReadDPF" << std::endl;
		std::cout << "Tipo de error: " << N.Message.c_str() << std::endl;
		throw Exception(N.Message);
	}
}

void TOpenWAM::ReadConcentric() {
	try {
#ifdef ConcentricElement
		fpos_t filepos;
		int numducts;

		fscanf(FileInput, "%d ", &NumberOfConcentrics);
		Concentric = new TConcentrico*[NumberOfConcentrics];
		printf("Number of concentrics: %d\n", NumberOfConcentrics);

		for (int i = 0; i < NumberOfConcentrics; i++) {
			fscanf(FileInput, "%d ", &numducts);
			fgetpos(FileInput, &filepos);
			fclose(FileInput);
			if (numducts == 2) {
				Concentric[i] = new TConcentricoTubos(i);
#ifdef ParticulateFilter
<<<<<<< HEAD
				Concentric[i]->LeeDatosTuboConcentrico(fileinput, filepos,
						Pipe, DPF);
#else
				Concentric[i]->LeeDatosTuboConcentrico(fileinput, filepos,
=======
				Concentric[i]->LeeDatosTuboConcentrico(fileinput.c_str(), filepos,
						Pipe, DPF);
#else
				Concentric[i]->LeeDatosTuboConcentrico(fileinput.c_str(), filepos,
>>>>>>> 42518161
						Pipe, NULL);
#endif
			}
			else if (numducts == 1) {
				Concentric[i] = new TConcentricoDPF(i);
#ifdef ParticulateFilter
<<<<<<< HEAD
				Concentric[i]->LeeDatosTuboConcentrico(fileinput, filepos,
						Pipe, DPF);
#else
				Concentric[i]->LeeDatosTuboConcentrico(fileinput, filepos,
=======
				Concentric[i]->LeeDatosTuboConcentrico(fileinput.c_str(), filepos,
						Pipe, DPF);
#else
				Concentric[i]->LeeDatosTuboConcentrico(fileinput.c_str(), filepos,
>>>>>>> 42518161
						Pipe, NULL);
#endif
			}
			FileInput = fopen(fileinput.c_str(), "r");
			fsetpos(FileInput, &filepos);
		}
#endif
	} catch (Exception & N) {
		std::cout << "ERROR: ReadConcentric" << std::endl;
		std::cout << "Tipo de error: " << N.Message.c_str() << std::endl;
		throw Exception(N.Message);
	}
}

void TOpenWAM::ReadValves() {
	try {
		fscanf(FileInput, "%d ", &NumberOfValves);
		TypeOfValve = new TTipoValvula*[NumberOfValves];
		int val;
		int NumTCDFijo = 0;
		int NumTValvula4T = 0;
		int NumberOfReedValves = 0;
		int NumTDiscoRotativo = 0;
		int NumTLumbrera = 0;
		int NumTValvulaContr = 0;
		int NumberOfWasteGates = 0;
		int NumTEstatorTurbina = 0;
		int NumTRotorTurbina = 0;
		int NumTCDExterno = 0;
		int NumberOfButerflyValves = 0;
		int tipval;
		fpos_t filepos;

		for (int i = 0; i < NumberOfValves; ++i) {
			fscanf(FileInput, "%d ", &tipval);
			switch (tipval) {
			case 0:
				TypeOfValve[i] = new TCDFijo();
				val = NumTCDFijo;
				NumTCDFijo++;
				break;
			case 1:
				TypeOfValve[i] = new TValvula4T();
				val = NumTValvula4T;
				NumTValvula4T++;
				break;
			case 2:
				TypeOfValve[i] = new TLamina();
				val = NumberOfReedValves;
				NumberOfReedValves++;
				break;
			case 3:
				TypeOfValve[i] = new TDiscoRotativo();
				val = NumTDiscoRotativo;
				NumTDiscoRotativo++;
				break;
			case 4:
				TypeOfValve[i] = new TLumbrera(Engine[0]->getGeometria().Biela,
						Engine[0]->getGeometria().Carrera);
				val = NumTLumbrera;
				NumTLumbrera++;
				break;
			case 5:
				TypeOfValve[i] = new TValvulaContr();
				val = NumTValvulaContr;
				NumTValvulaContr++;
				break;
			case 6:
				TypeOfValve[i] = new TWasteGate();
				val = NumberOfWasteGates;
				NumberOfWasteGates++;
				break;
			case 7:
				TypeOfValve[i] = new TEstatorTurbina();
				val = NumTEstatorTurbina;
				NumTEstatorTurbina++;
				break;
			case 8:
				TypeOfValve[i] = new TRotorTurbina();
				val = NumTRotorTurbina;
				NumTRotorTurbina++;
				break;
			case 9:
				controlvalv = 1;
				TypeOfValve[i] = new TCDExterno();
				val = NumTCDExterno;
				NumTCDExterno++;
				break;
			case 10:
				TypeOfValve[i] = new TMariposa();
				val = NumberOfButerflyValves;
				NumberOfButerflyValves++;
				break;
			}
			fgetpos(FileInput, &filepos);
			fclose(FileInput);
			if (!EngineBlock) {
<<<<<<< HEAD
				TypeOfValve[i]->LeeDatosIniciales(fileinput, filepos, val,
						EngineBlock, NULL);
			} else {
				TypeOfValve[i]->LeeDatosIniciales(fileinput, filepos, val,
						EngineBlock, Engine[0]);
			}
			FileInput = fopen(fileinput, "r");
=======
				TypeOfValve[i]->LeeDatosIniciales(fileinput.c_str(), filepos, val,
						EngineBlock, NULL);
			} else {
				TypeOfValve[i]->LeeDatosIniciales(fileinput.c_str(), filepos, val,
						EngineBlock, Engine[0]);
			}
			FileInput = fopen(fileinput.c_str(), "r");
>>>>>>> 42518161
			fsetpos(FileInput, &filepos);
		}

	} catch (Exception & N) {
		std::cout << "ERROR: ReadValves" << std::endl;
		std::cout << "Tipo de error: " << N.Message.c_str() << std::endl;
		throw Exception("ERROR: Actuators" + N.Message);
	}
}

void TOpenWAM::ReadPlenums() {

	try {
		fpos_t filepos;
		int tipoDep, ncv = 0;
		int numeroturbina, numeroventuri;

		/* PARAMETERS USED BY WAMMER */
		int numeroturbinas, numeroventuris, numerounionesdireccionales;

		fscanf(FileInput, "%d ", &NumberOfPlenums);
		/* PARAMETERS USED BY WAMMER */
		fscanf(FileInput, "%d %d %d", &numeroturbinas, &numeroventuris,
				&numerounionesdireccionales);

		fgetpos(FileInput, &filepos);
		fclose(FileInput);

		NumberOfTurbines = 0;
		NumberOfVenturis = 0;
		NumberOfDirectionalJunctions = 0;
		if (NumberOfPlenums != 0) {
			Plenum = new TDeposito*[NumberOfPlenums];
		}
		if (NumberOfPlenums != 0) {
			for (int i = 0; i < NumberOfPlenums; ++i) {
				FileInput = fopen(fileinput.c_str(), "r");
				fsetpos(FileInput, &filepos);
				fscanf(FileInput, "%d ", &tipoDep);
				fgetpos(FileInput, &filepos);
				fclose(FileInput);
				switch (tipoDep) {
				case 0:
					Plenum[i] = new TDepVolCte(i, SpeciesModel, SpeciesNumber,
							GammaCalculation, ThereIsEGR);
<<<<<<< HEAD
					Plenum[i]->LeeDatosGeneralesDepositos(fileinput, filepos);
=======
					Plenum[i]->LeeDatosGeneralesDepositos(fileinput.c_str(), filepos);
>>>>>>> 42518161
					break;
				case 1:
					Plenum[i] = new TDepVolVariable(i, ncv, SpeciesModel,
							SpeciesNumber, GammaCalculation, ThereIsEGR);
<<<<<<< HEAD
					Plenum[i]->LeeDatosGeneralesDepositos(fileinput, filepos);
					dynamic_cast<TDepVolVariable*>(Plenum[i])->LeeDatosDepVolVariable(
							fileinput, filepos, EngineBlock);
=======
					Plenum[i]->LeeDatosGeneralesDepositos(fileinput.c_str(), filepos);
					dynamic_cast<TDepVolVariable*>(Plenum[i])->LeeDatosDepVolVariable(
							fileinput.c_str(), filepos, EngineBlock);
>>>>>>> 42518161
					ncv++;
					break;
				case 2:
					FileInput = fopen(fileinput.c_str(), "r");
					fsetpos(FileInput, &filepos);
					fscanf(FileInput, "%d ", &numeroturbina);
					Plenum[i] = new TTurbinaSimple(i, SpeciesModel,
							SpeciesNumber, GammaCalculation, ThereIsEGR);
					dynamic_cast<TTurbina*>(Plenum[i])->PutNumeroTurbina(
							numeroturbina);
					fgetpos(FileInput, &filepos);
					fclose(FileInput);
<<<<<<< HEAD
					Plenum[i]->LeeDatosGeneralesDepositos(fileinput, filepos);
					dynamic_cast<TTurbina*>(Plenum[i])->LeeTurbina(fileinput,
=======
					Plenum[i]->LeeDatosGeneralesDepositos(fileinput.c_str(), filepos);
					dynamic_cast<TTurbina*>(Plenum[i])->LeeTurbina(fileinput.c_str(),
>>>>>>> 42518161
							filepos);
					dynamic_cast<TTurbina*>(Plenum[i])->IniciaMedias();
					NumberOfTurbines = NumberOfTurbines + 1;
					break;
				case 3:
					FileInput = fopen(fileinput.c_str(), "r");
					fsetpos(FileInput, &filepos);
					fscanf(FileInput, "%d ", &numeroturbina);
					Plenum[i] = new TTurbinaTwin(i, SpeciesModel, SpeciesNumber,
							GammaCalculation, ThereIsEGR);
					dynamic_cast<TTurbina*>(Plenum[i])->PutNumeroTurbina(
							numeroturbina);
					fgetpos(FileInput, &filepos);
					fclose(FileInput);
<<<<<<< HEAD
					Plenum[i]->LeeDatosGeneralesDepositos(fileinput, filepos);
					dynamic_cast<TTurbina*>(Plenum[i])->LeeTurbina(fileinput,
=======
					Plenum[i]->LeeDatosGeneralesDepositos(fileinput.c_str(), filepos);
					dynamic_cast<TTurbina*>(Plenum[i])->LeeTurbina(fileinput.c_str(),
>>>>>>> 42518161
							filepos);
					dynamic_cast<TTurbina*>(Plenum[i])->IniciaMedias();
					NumberOfTurbines = NumberOfTurbines + 1;
					break;
				case 4:
					FileInput = fopen(fileinput.c_str(), "r");
					fsetpos(FileInput, &filepos);
					fscanf(FileInput, "%d ", &numeroventuri);
					Plenum[i] = new TVenturi(i, SpeciesModel, SpeciesNumber,
							GammaCalculation, ThereIsEGR);
					dynamic_cast<TVenturi*>(Plenum[i])->PutNumeroVenturi(
							numeroventuri);
					fgetpos(FileInput, &filepos);
					fclose(FileInput);
					NumberOfVenturis = NumberOfVenturis + 1;
<<<<<<< HEAD
					Plenum[i]->LeeDatosGeneralesDepositos(fileinput, filepos);
					dynamic_cast<TVenturi*>(Plenum[i])->LeeDatosVenturi(
							fileinput, filepos);
=======
					Plenum[i]->LeeDatosGeneralesDepositos(fileinput.c_str(), filepos);
					dynamic_cast<TVenturi*>(Plenum[i])->LeeDatosVenturi(
							fileinput.c_str(), filepos);
>>>>>>> 42518161
					break;
				case 5:
					NumberOfDirectionalJunctions = NumberOfDirectionalJunctions
							+ 1;
					Plenum[i] = new TUnionDireccional(i,
							NumberOfDirectionalJunctions, SpeciesModel,
							SpeciesNumber, GammaCalculation, ThereIsEGR);
<<<<<<< HEAD
					Plenum[i]->LeeDatosGeneralesDepositos(fileinput, filepos);
					dynamic_cast<TUnionDireccional*>(Plenum[i])->LeeDatosUnionDireccional(
							fileinput, filepos);
=======
					Plenum[i]->LeeDatosGeneralesDepositos(fileinput.c_str(), filepos);
					dynamic_cast<TUnionDireccional*>(Plenum[i])->LeeDatosUnionDireccional(
							fileinput.c_str(), filepos);
>>>>>>> 42518161
					break;
				}

			}
		}
		FileInput = fopen(fileinput.c_str(), "r");
		fsetpos(FileInput, &filepos);

		if (NumberOfTurbines > 0)
			Turbine = new TTurbina*[NumberOfTurbines];
		for (int i = 0; i < NumberOfTurbines; i++) {
			for (int j = 0; j < NumberOfPlenums; j++) {
				if (Plenum[j]->getTipoDeposito() == nmTurbinaSimple
						|| Plenum[j]->getTipoDeposito() == nmTurbinaTwin) {
					if (i + 1
							== dynamic_cast<TTurbina*>(Plenum[j])->getNumeroTurbina()) {
						Turbine[i] = dynamic_cast<TTurbina*>(Plenum[j]);
					}
				}
			}
		}
		if (NumberOfVenturis > 0)
			Venturi = new TVenturi*[NumberOfVenturis];
		for (int i = 0; i < NumberOfVenturis; i++) {
			for (int j = 0; j < NumberOfPlenums; j++) {
				if (Plenum[j]->getTipoDeposito() == nmVenturi) {
					if (dynamic_cast<TVenturi*>(Plenum[j])->getNumeroVenturi()
							== i + 1) {
						Venturi[i] = dynamic_cast<TVenturi*>(Plenum[j]);
					}
				}
			}
		}
	} catch (Exception & N) {
		std::cout << "ERROR: ReadPlenums " << std::endl;
		std::cout << "Tipo de error: " << N.Message.c_str() << std::endl;
		throw Exception(N.Message);
	}
}

void TOpenWAM::ReadCompressors() {
	try {
		fpos_t filepos;
		int TipoCompresor;
		int haydeposito, numid, numid1, numid2;

		fscanf(FileInput, "%d ", &NumberOfCompressors);
		Compressor = new TCompresor*[NumberOfCompressors];
		fgetpos(FileInput, &filepos);
		fclose(FileInput);

		for (int j = 0; j < NumberOfCompressors; j++) {
			FileInput = fopen(fileinput.c_str(), "r");
			fsetpos(FileInput, &filepos);
			fscanf(FileInput, "%d ", &TipoCompresor);
			if (TipoCompresor == 0) {
				/* Lectura para Wamer */
				fscanf(FileInput, "%d ", &haydeposito);
				if (haydeposito == 1)
					fscanf(FileInput, "%d ", &numid);
			}
			if (TipoCompresor == 1) {
				/* Lectura para Wamer */
				fscanf(FileInput, "%d %d", &numid1, &numid2);
			}
			fgetpos(FileInput, &filepos);
			fclose(FileInput);
			switch (TipoCompresor) {
			case 0: /* Pipe - Deposito */
				Compressor[j] = new TCompTubDep(j, SpeciesModel, SpeciesNumber,
						GammaCalculation, ThereIsEGR);
				(dynamic_cast<TCompTubDep*>(Compressor[j]))->LeeCompresor(
<<<<<<< HEAD
						fileinput, filepos);
=======
						fileinput.c_str(), filepos);
>>>>>>> 42518161
				break;
			case 1: /* Entre Depositos */
				Compressor[j] = new TCompresorDep(j, SpeciesModel,
						SpeciesNumber, GammaCalculation, ThereIsEGR);
				(dynamic_cast<TCompresorDep*>(Compressor[j]))->LeeCompresor(
<<<<<<< HEAD
						fileinput, filepos);
=======
						fileinput.c_str(), filepos);
>>>>>>> 42518161
				break;
			case 2: /* Entre Tubos */
				Compressor[j] = new TCompTubos(j, SpeciesModel, SpeciesNumber,
						GammaCalculation, ThereIsEGR);
				(dynamic_cast<TCompTubos*>(Compressor[j]))->LeeCompresor(
<<<<<<< HEAD
						fileinput, filepos);
=======
						fileinput.c_str(), filepos);
>>>>>>> 42518161
				break;
			}
		}
		FileInput = fopen(fileinput.c_str(), "r");
		fsetpos(FileInput, &filepos);
	} catch (Exception & N) {
		std::cout << "ERROR: ReadCompressors " << std::endl;
		std::cout << "Tipo de error: " << N.Message.c_str() << std::endl;
		throw Exception(N.Message);
	}
}

void TOpenWAM::ReadConnections() {
	try {
		fpos_t filepos;
		int numerocv, contador;
		int NumTCCDescargaExtremoAbierto = 0, NumTCCExtremoCerrado = 0,
				NumTCCExtremoAnecoico = 0, NumTCCPulso = 0,
				NumTCCUnionEntreTubos = 0, NumTCCCilindro = 0, NumTCCDeposito =
						0, NumTCCRamificacion = 0, NumTCCEntradaCompresor = 0,
				NumTCCPreVble = 0;
		NumTCCPerdidaPresion = 0;
		int TipoCC;
		int numerovalvula = 0, quevalv;
		int NumTCCExternalConnection = 0;

		// ! PARAMETERS USED BY WAMer
		int numnodosimples, numpulsos, numnododep, numperdpresion,
				numcomprtornillo, numextremosinyeccion, numnodoentredepositos,
				numentradacompresor, numentradapresionestatica;

		fscanf(FileInput, "%d ", &NumberOfConnections);
		// ! PARAMETERS USED BY WAMer
		fscanf(FileInput, "%d %d %d %d %d %d %d %d %d", &numnodosimples,
				&numpulsos, &numnododep, &numperdpresion, &numcomprtornillo,
				&numextremosinyeccion, &numnodoentredepositos,
				&numentradacompresor, &numentradapresionestatica);

		BC = new TCondicionContorno*[NumberOfConnections];
		printf("Number of boundary condition: %d\n", NumberOfConnections);
		fgetpos(FileInput, &filepos);
		fclose(FileInput);
		if (NumberOfConnections != 0) {
			for (int i = 0; i <= NumberOfConnections - 1; ++i) {
				FileInput = fopen(fileinput.c_str(), "r");
				fsetpos(FileInput, &filepos);
				fscanf(FileInput, "%d ", &TipoCC);
				fgetpos(FileInput, &filepos);
				fclose(FileInput);
				switch (TipoCC) {
				case 0:
					BC[i] = new TCCDescargaExtremoAbierto(nmOpenEndAtmosphere,
							i, SpeciesModel, SpeciesNumber, GammaCalculation,
							ThereIsEGR);
					NumTCCDescargaExtremoAbierto++;
#ifdef ParticulateFilter
<<<<<<< HEAD
					BC[i]->ReadBoundaryData(fileinput, filepos, NumberOfPipes,
							Pipe, NumberOfDPF, DPF);
#else
					BC[i]->ReadBoundaryData(fileinput, filepos, NumberOfPipes,
=======
					BC[i]->ReadBoundaryData(fileinput.c_str(), filepos, NumberOfPipes,
							Pipe, NumberOfDPF, DPF);
#else
					BC[i]->ReadBoundaryData(fileinput.c_str(), filepos, NumberOfPipes,
>>>>>>> 42518161
							Pipe, NumberOfDPF, NULL);
#endif
					BC[i]->AsignAmbientConditions(AmbientTemperature,
							AmbientPressure, AtmosphericComposition);
					break;
				case 1:
					BC[i] = new TCCDescargaExtremoAbierto(nmOpenEndReservoir, i,
							SpeciesModel, SpeciesNumber, GammaCalculation,
							ThereIsEGR);
					NumTCCDescargaExtremoAbierto++;
#ifdef ParticulateFilter
<<<<<<< HEAD
					BC[i]->ReadBoundaryData(fileinput, filepos, NumberOfPipes,
							Pipe, NumberOfDPF, DPF);
#else
					BC[i]->ReadBoundaryData(fileinput, filepos, NumberOfPipes,
=======
					BC[i]->ReadBoundaryData(fileinput.c_str(), filepos, NumberOfPipes,
							Pipe, NumberOfDPF, DPF);
#else
					BC[i]->ReadBoundaryData(fileinput.c_str(), filepos, NumberOfPipes,
>>>>>>> 42518161
							Pipe, NumberOfDPF, NULL);
#endif
					break;
				case 2:
					BC[i] = new TCCDescargaExtremoAbierto(nmOpenEndCalcExtern,
							i, SpeciesModel, SpeciesNumber, GammaCalculation,
							ThereIsEGR);
					NumTCCDescargaExtremoAbierto++;
					nematlab++;
#ifdef ParticulateFilter
<<<<<<< HEAD
					BC[i]->ReadBoundaryData(fileinput, filepos, NumberOfPipes,
							Pipe, NumberOfDPF, DPF);
#else
					BC[i]->ReadBoundaryData(fileinput, filepos, NumberOfPipes,
=======
					BC[i]->ReadBoundaryData(fileinput.c_str(), filepos, NumberOfPipes,
							Pipe, NumberOfDPF, DPF);
#else
					BC[i]->ReadBoundaryData(fileinput.c_str(), filepos, NumberOfPipes,
>>>>>>> 42518161
							Pipe, NumberOfDPF, NULL);
#endif
					break;
				case 3:
					BC[i] = new TCCExtremoCerrado(nmClosedEnd, i, SpeciesModel,
							SpeciesNumber, GammaCalculation, ThereIsEGR);
					NumTCCExtremoCerrado++;
					BC[i]->AsignaTubos(NumberOfPipes, Pipe);
					break;
				case 4:
					BC[i] = new TCCExtremoAnecoico(nmAnechoicEnd, i,
							SpeciesModel, SpeciesNumber, GammaCalculation,
							ThereIsEGR);
					NumTCCExtremoAnecoico++;
					BC[i]->AsignaTubos(NumberOfPipes, Pipe);
					break;
				case 5:
					BC[i] = new TCCPulso(nmIncidentPressurWave, i, SpeciesModel,
							SpeciesNumber, GammaCalculation, ThereIsEGR);
					NumTCCPulso++;
#ifdef ParticulateFilter
<<<<<<< HEAD
					BC[i]->ReadBoundaryData(fileinput, filepos, NumberOfPipes,
							Pipe, NumberOfDPF, DPF);
#else
					BC[i]->ReadBoundaryData(fileinput, filepos, NumberOfPipes,
=======
					BC[i]->ReadBoundaryData(fileinput.c_str(), filepos, NumberOfPipes,
							Pipe, NumberOfDPF, DPF);
#else
					BC[i]->ReadBoundaryData(fileinput.c_str(), filepos, NumberOfPipes,
>>>>>>> 42518161
							Pipe, NumberOfDPF, NULL);
#endif
					break;
				case 6:
					BC[i] = new TCCUnionEntreTubos(nmPipesConnection, i,
							SpeciesModel, SpeciesNumber, GammaCalculation,
							ThereIsEGR);
					NumTCCUnionEntreTubos++;
#ifdef ParticulateFilter
<<<<<<< HEAD
					BC[i]->ReadBoundaryData(fileinput, filepos, NumberOfPipes,
							Pipe, NumberOfDPF, DPF);
#else
					BC[i]->ReadBoundaryData(fileinput, filepos, NumberOfPipes,
=======
					BC[i]->ReadBoundaryData(fileinput.c_str(), filepos, NumberOfPipes,
							Pipe, NumberOfDPF, DPF);
#else
					BC[i]->ReadBoundaryData(fileinput.c_str(), filepos, NumberOfPipes,
>>>>>>> 42518161
							Pipe, NumberOfDPF, NULL);
#endif
					break;
				case 7:
					BC[i] = new TCCCilindro(nmIntakeValve, i, SpeciesModel,
							SpeciesNumber, GammaCalculation, ThereIsEGR);
					NumTCCCilindro++;
					NumberOfIntakeValves++;
#ifdef ParticulateFilter
<<<<<<< HEAD
					BC[i]->ReadBoundaryData(fileinput, filepos, NumberOfPipes,
							Pipe, NumberOfDPF, DPF);
#else
					BC[i]->ReadBoundaryData(fileinput, filepos, NumberOfPipes,
=======
					BC[i]->ReadBoundaryData(fileinput.c_str(), filepos, NumberOfPipes,
							Pipe, NumberOfDPF, DPF);
#else
					BC[i]->ReadBoundaryData(fileinput.c_str(), filepos, NumberOfPipes,
>>>>>>> 42518161
							Pipe, NumberOfDPF, NULL);
#endif
					break;
				case 8:
					BC[i] = new TCCCilindro(nmExhaustValve, i, SpeciesModel,
							SpeciesNumber, GammaCalculation, ThereIsEGR);
					NumTCCCilindro++;
					NumberOfExhaustValves++;
#ifdef ParticulateFilter
<<<<<<< HEAD
					BC[i]->ReadBoundaryData(fileinput, filepos, NumberOfPipes,
							Pipe, NumberOfDPF, DPF);
#else
					BC[i]->ReadBoundaryData(fileinput, filepos, NumberOfPipes,
=======
					BC[i]->ReadBoundaryData(fileinput.c_str(), filepos, NumberOfPipes,
							Pipe, NumberOfDPF, DPF);
#else
					BC[i]->ReadBoundaryData(fileinput.c_str(), filepos, NumberOfPipes,
>>>>>>> 42518161
							Pipe, NumberOfDPF, NULL);
#endif
					break;
				case 9:
					BC[i] = new TCCPerdidadePresion(nmLinearPressureLoss, i,
							SpeciesModel, SpeciesNumber, GammaCalculation,
							ThereIsEGR);
					NumTCCPerdidaPresion++;
#ifdef ParticulateFilter
<<<<<<< HEAD
					BC[i]->ReadBoundaryData(fileinput, filepos, NumberOfPipes,
							Pipe, NumberOfDPF, DPF);
#else
					BC[i]->ReadBoundaryData(fileinput, filepos, NumberOfPipes,
=======
					BC[i]->ReadBoundaryData(fileinput.c_str(), filepos, NumberOfPipes,
							Pipe, NumberOfDPF, DPF);
#else
					BC[i]->ReadBoundaryData(fileinput.c_str(), filepos, NumberOfPipes,
>>>>>>> 42518161
							Pipe, NumberOfDPF, NULL);
#endif
					break;
				case 10:
					BC[i] = new TCCPerdidadePresion(nmQuadraticPressureLoss, i,
							SpeciesModel, SpeciesNumber, GammaCalculation,
							ThereIsEGR);
					NumTCCPerdidaPresion++;
#ifdef ParticulateFilter
<<<<<<< HEAD
					BC[i]->ReadBoundaryData(fileinput, filepos, NumberOfPipes,
							Pipe, NumberOfDPF, DPF);
#else
					BC[i]->ReadBoundaryData(fileinput, filepos, NumberOfPipes,
=======
					BC[i]->ReadBoundaryData(fileinput.c_str(), filepos, NumberOfPipes,
							Pipe, NumberOfDPF, DPF);
#else
					BC[i]->ReadBoundaryData(fileinput.c_str(), filepos, NumberOfPipes,
>>>>>>> 42518161
							Pipe, NumberOfDPF, NULL);
#endif
					break;
				case 11:
					BC[i] = new TCCDeposito(nmPipeToPlenumConnection, i,
							SpeciesModel, SpeciesNumber, GammaCalculation,
							ThereIsEGR);
					NumTCCDeposito++;
#ifdef ParticulateFilter
<<<<<<< HEAD
					BC[i]->ReadBoundaryData(fileinput, filepos, NumberOfPipes,
							Pipe, NumberOfDPF, DPF);
#else
					BC[i]->ReadBoundaryData(fileinput, filepos, NumberOfPipes,
=======
					BC[i]->ReadBoundaryData(fileinput.c_str(), filepos, NumberOfPipes,
							Pipe, NumberOfDPF, DPF);
#else
					BC[i]->ReadBoundaryData(fileinput.c_str(), filepos, NumberOfPipes,
>>>>>>> 42518161
							Pipe, NumberOfDPF, NULL);
#endif
					break;
				case 12:
					BC[i] = new TCCRamificacion(nmBranch, i, SpeciesModel,
							SpeciesNumber, GammaCalculation, ThereIsEGR);
					NumTCCRamificacion++;
					BC[i]->AsignaTubos(NumberOfPipes, Pipe);
					break;
				case 13:
					FileInput = fopen(fileinput.c_str(), "r");
					fsetpos(FileInput, &filepos);
					fscanf(FileInput, "%d ", &numerocv);
					fgetpos(FileInput, &filepos);
					fclose(FileInput);
					BC[i] = new TCCCompresorVolumetrico(nmVolumetricCompressor,
							i, SpeciesModel, SpeciesNumber, GammaCalculation,
							ThereIsEGR);
					dynamic_cast<TCCCompresorVolumetrico*>(BC[i])->PutNumeroCV(
							numerocv);
					NumberOfVolumetricCompressors++;
					dynamic_cast<TCCCompresorVolumetrico*>(BC[i])->LeeCCCompresorVol(
<<<<<<< HEAD
							fileinput, filepos, NumberOfPipes, Pipe,
=======
							fileinput.c_str(), filepos, NumberOfPipes, Pipe,
>>>>>>> 42518161
							EngineBlock);
					dynamic_cast<TCCCompresorVolumetrico*>(BC[i])->IniciaMedias();
					break;
				case 14:
					BC[i] = new TCCExtremoInyeccion(nmInjectionEnd, i,
							SpeciesModel, SpeciesNumber, GammaCalculation,
							ThereIsEGR);
					NumberOfInjectionEnds++;
#ifdef ParticulateFilter
<<<<<<< HEAD
					BC[i]->ReadBoundaryData(fileinput, filepos, NumberOfPipes,
							Pipe, NumberOfDPF, DPF);
#else
					BC[i]->ReadBoundaryData(fileinput, filepos, NumberOfPipes,
=======
					BC[i]->ReadBoundaryData(fileinput.c_str(), filepos, NumberOfPipes,
							Pipe, NumberOfDPF, DPF);
#else
					BC[i]->ReadBoundaryData(fileinput.c_str(), filepos, NumberOfPipes,
>>>>>>> 42518161
							Pipe, NumberOfDPF, NULL);
#endif
					break;
				case 15:
					BC[i] = new TCCEntradaCompresor(nmEntradaCompre, i,
							SpeciesModel, SpeciesNumber, GammaCalculation,
							ThereIsEGR);
					NumTCCEntradaCompresor++;
#ifdef ParticulateFilter
<<<<<<< HEAD
					BC[i]->ReadBoundaryData(fileinput, filepos, NumberOfPipes,
							Pipe, NumberOfDPF, DPF);
#else
					BC[i]->ReadBoundaryData(fileinput, filepos, NumberOfPipes,
=======
					BC[i]->ReadBoundaryData(fileinput.c_str(), filepos, NumberOfPipes,
							Pipe, NumberOfDPF, DPF);
#else
					BC[i]->ReadBoundaryData(fileinput.c_str(), filepos, NumberOfPipes,
>>>>>>> 42518161
							Pipe, NumberOfDPF, NULL);
#endif
					break;
				case 16:
					BC[i] = new TCCUnionEntreDepositos(nmUnionEntreDepositos, i,
							SpeciesModel, SpeciesNumber, GammaCalculation,
							ThereIsEGR);
					NumberOfConectionsBetweenPlenums++;
					dynamic_cast<TCCUnionEntreDepositos*>(BC[i])->LeeUEDepositos(
<<<<<<< HEAD
							fileinput, filepos, Independent);
=======
							fileinput.c_str(), filepos, Independent);
>>>>>>> 42518161
					break;
				case 17:
					BC[i] = new TCCCompresor(nmCompresor, i, SpeciesModel,
							SpeciesNumber, GammaCalculation, ThereIsEGR);
					NumberOfCompressorsConnections++;
					dynamic_cast<TCCCompresor*>(BC[i])->LeeNumeroCompresor(
<<<<<<< HEAD
							fileinput, filepos);
=======
							fileinput.c_str(), filepos);
>>>>>>> 42518161
					break;
				case 18:
					BC[i] = new TCCPreVble(nmPresionVble, i, SpeciesModel,
							SpeciesNumber, GammaCalculation, ThereIsEGR);
					NumTCCPreVble++;
#ifdef ParticulateFilter
<<<<<<< HEAD
					BC[i]->ReadBoundaryData(fileinput, filepos, NumberOfPipes,
							Pipe, NumberOfDPF, DPF);
#else
					BC[i]->ReadBoundaryData(fileinput, filepos, NumberOfPipes,
=======
					BC[i]->ReadBoundaryData(fileinput.c_str(), filepos, NumberOfPipes,
							Pipe, NumberOfDPF, DPF);
#else
					BC[i]->ReadBoundaryData(fileinput.c_str(), filepos, NumberOfPipes,
>>>>>>> 42518161
							Pipe, NumberOfDPF, NULL);
#endif
					break;
				case 19:
					BC[i] = new TCFDConnection(nmCFDConnection, i, SpeciesModel,
							SpeciesNumber, GammaCalculation, ThereIsEGR);
#ifdef ParticulateFilter
<<<<<<< HEAD
					BC[i]->ReadBoundaryData(fileinput, filepos, NumberOfPipes,
							Pipe, NumberOfDPF, DPF);
#else
					BC[i]->ReadBoundaryData(fileinput, filepos, NumberOfPipes,
=======
					BC[i]->ReadBoundaryData(fileinput.c_str(), filepos, NumberOfPipes,
							Pipe, NumberOfDPF, DPF);
#else
					BC[i]->ReadBoundaryData(fileinput.c_str(), filepos, NumberOfPipes,
>>>>>>> 42518161
							Pipe, NumberOfDPF, NULL);
#endif
					break;
				case 20:
					BC[i] = new TCCExternalConnectionVol(nmExternalConnection,
							i, SpeciesModel, SpeciesNumber, GammaCalculation,
							ThereIsEGR);
					NumTCCExternalConnection++;
#ifdef ParticulateFilter
<<<<<<< HEAD
					BC[i]->ReadBoundaryData(fileinput, filepos, NumberOfPipes,
							Pipe, NumberOfDPF, DPF);
#else
					BC[i]->ReadBoundaryData(fileinput, filepos, NumberOfPipes,
=======
					BC[i]->ReadBoundaryData(fileinput.c_str(), filepos, NumberOfPipes,
							Pipe, NumberOfDPF, DPF);
#else
					BC[i]->ReadBoundaryData(fileinput.c_str(), filepos, NumberOfPipes,
>>>>>>> 42518161
							Pipe, NumberOfDPF, NULL);
#endif
					break;
				}
				if (BC[i]->getTipoCC() == nmIntakeValve
						|| BC[i]->getTipoCC() == nmExhaustValve
						|| BC[i]->getTipoCC() == nmPipeToPlenumConnection
						|| BC[i]->getTipoCC() == nmUnionEntreDepositos) {
<<<<<<< HEAD
					FileInput = fopen(fileinput, "r");
=======
					FileInput = fopen(fileinput.c_str(), "r");
>>>>>>> 42518161
					fsetpos(FileInput, &filepos);
					fscanf(FileInput, "%d ", &quevalv);
					fgetpos(FileInput, &filepos);
					fclose(FileInput);
					if (BC[i]->getTipoCC() == nmIntakeValve
							|| BC[i]->getTipoCC() == nmExhaustValve) {
						dynamic_cast<TCCCilindro*>(BC[i])->AsignaTipoValvula(
								TypeOfValve, quevalv, numerovalvula);
					} else if (BC[i]->getTipoCC() == nmPipeToPlenumConnection) {
						dynamic_cast<TCCDeposito*>(BC[i])->AsignaTipoValvula(
								TypeOfValve, quevalv, numerovalvula);
						if (TypeOfValve[quevalv - 1]->getTypeOfValve()
								== nmLamina)
							NumberOfReedValves++;
						if (TypeOfValve[quevalv - 1]->getTypeOfValve()
								== nmWasteGate)
							NumberOfWasteGates++;
						if (TypeOfValve[quevalv - 1]->getTypeOfValve()
								== nmCalcExtern)
							NumberOfExternalCalculatedValves++;
						if (TypeOfValve[quevalv - 1]->getTypeOfValve()
								== nmMariposa)
							NumberOfButerflyValves++;
					} else if (BC[i]->getTipoCC() == nmUnionEntreDepositos) {
						dynamic_cast<TCCUnionEntreDepositos*>(BC[i])->AsignaTipoValvula(
								TypeOfValve, quevalv, numerovalvula);
						if (TypeOfValve[quevalv - 1]->getTypeOfValve()
								== nmLamina)
							NumberOfReedValves++;
						if (TypeOfValve[quevalv - 1]->getTypeOfValve()
								== nmWasteGate)
							NumberOfWasteGates++;
						if (TypeOfValve[quevalv - 1]->getTypeOfValve()
								== nmCalcExtern)
							NumberOfExternalCalculatedValves++;
						if (TypeOfValve[quevalv - 1]->getTypeOfValve()
								== nmMariposa)
							NumberOfButerflyValves++;
					}
					numerovalvula++;
				}

			}
		}
		FileInput = fopen(fileinput.c_str(), "r");
		fsetpos(FileInput, &filepos);

		if (NumberOfIntakeValves > 0) {
			BCIntakeValve = new TCondicionContorno*[NumberOfIntakeValves];
			contador = 0;
			for (int j = 0; j < NumberOfConnections; j++) {
				if (BC[j]->getTipoCC() == nmIntakeValve) {
					BCIntakeValve[contador] = dynamic_cast<TCCCilindro*>(BC[j]);
					contador++;
				}
			}
		}

		if (NumberOfExhaustValves > 0) {
			BCExhaustValve = new TCondicionContorno*[NumberOfExhaustValves];
			contador = 0;
			for (int j = 0; j < NumberOfConnections; j++) {
				if (BC[j]->getTipoCC() == nmExhaustValve) {
					BCExhaustValve[contador] =
							dynamic_cast<TCCCilindro*>(BC[j]);
					contador++;
				}
			}
		}

		if (NumberOfVolumetricCompressors > 0) {
			VolumetricCompressor =
					new TCCCompresorVolumetrico*[NumberOfVolumetricCompressors];
			contador = 0;
			for (int j = 0; j < NumberOfConnections; j++) {
				if (BC[j]->getTipoCC() == nmVolumetricCompressor) {
					if (contador + 1
							== dynamic_cast<TCCCompresorVolumetrico*>(BC[j])->getNumeroCV()) {
						VolumetricCompressor[contador] =
								dynamic_cast<TCCCompresorVolumetrico*>(BC[j]);
						contador++;
					}
				}
			}
		}

		if (NumTCCPerdidaPresion > 0) {
			PerdidaPresion = new TCCPerdidadePresion*[NumTCCPerdidaPresion];
			contador = 0;
			for (int j = 0; j < NumberOfConnections; j++) {
				if (BC[j]->getTipoCC() == nmLinearPressureLoss
						|| BC[j]->getTipoCC() == nmQuadraticPressureLoss) {
					PerdidaPresion[contador] =
							dynamic_cast<TCCPerdidadePresion*>(BC[j]);
					contador++;
				}
			}
		}

		if (nematlab > 0) {
			MatlabDischarge = new TCCDescargaExtremoAbierto*[nematlab];
			contador = 0;
			for (int j = 0; j < NumberOfConnections; j++) {
				if (BC[j]->getTipoCC() == nmOpenEndCalcExtern) {
					MatlabDischarge[contador] =
							dynamic_cast<TCCDescargaExtremoAbierto*>(BC[j]);
					contador++;
				}
			}
		}

		if (NumberOfInjectionEnds > 0) {
			InjectionEnd = new TCCExtremoInyeccion*[NumberOfInjectionEnds];
			contador = 0;
			for (int j = 0; j < NumberOfConnections; j++) {
				if (BC[j]->getTipoCC() == nmInjectionEnd) {
					InjectionEnd[contador] =
							dynamic_cast<TCCExtremoInyeccion*>(BC[j]);
					contador++;
				}
			}
		}

		if (NumberOfReedValves > 0) {
			BCReedValve = new TCondicionContorno*[NumberOfReedValves];
			contador = 0;
			for (int j = 0; j < NumberOfConnections; j++) {
				if (BC[j]->getTipoCC() == nmPipeToPlenumConnection) {
					if (dynamic_cast<TCCDeposito*>(BC[j])->getValvula()->getTypeOfValve()
							== nmLamina) {
						BCReedValve[contador] =
								dynamic_cast<TCCDeposito*>(BC[j]);
						contador++;
					}
				} else if (BC[j]->getTipoCC() == nmUnionEntreDepositos) {
					if (dynamic_cast<TCCUnionEntreDepositos*>(BC[j])->getValvula()->getTypeOfValve()
							== nmLamina) {
						BCReedValve[contador] =
								dynamic_cast<TCCUnionEntreDepositos*>(BC[j]);
						contador++;
					}
				}
			}
		}

		if (NumberOfWasteGates > 0) {
			BCWasteGate = new TCondicionContorno*[NumberOfWasteGates];
			contador = 0;
			for (int j = 0; j < NumberOfConnections; j++) {
				if (BC[j]->getTipoCC() == nmPipeToPlenumConnection) {
					if (dynamic_cast<TCCDeposito*>(BC[j])->getValvula()->getTypeOfValve()
							== nmWasteGate) {
						BCWasteGate[contador] = BC[j];
						contador++;
					}
				} else if (BC[j]->getTipoCC() == nmUnionEntreDepositos) {
					if (dynamic_cast<TCCUnionEntreDepositos*>(BC[j])->getValvula()->getTypeOfValve()
							== nmWasteGate) {
						BCWasteGate[contador] = BC[j];
						contador++;
					}
				}
			}
		}

		if (NumberOfExternalCalculatedValves > 0) {
			CCCalcExtern = new TTipoValvula*[NumberOfExternalCalculatedValves];
			contador = 0;
			for (int j = 0; j < NumberOfConnections; j++) {
				if (BC[j]->getTipoCC() == nmPipeToPlenumConnection) {
					if (dynamic_cast<TCCDeposito*>(BC[j])->getValvula()->getTypeOfValve()
							== nmCalcExtern) {
						CCCalcExtern[contador] =
								dynamic_cast<TCCDeposito*>(BC[j])->getValvula();
						contador++;
					}
				} else if (BC[j]->getTipoCC() == nmUnionEntreDepositos) {
					if (dynamic_cast<TCCUnionEntreDepositos*>(BC[j])->getValvula()->getTypeOfValve()
							== nmCalcExtern) {
						CCCalcExtern[contador] =
								dynamic_cast<TCCDeposito*>(BC[j])->getValvula();
						contador++;
					}
				}
			}
		}

		if (NumberOfButerflyValves > 0) {
			BCButerflyValve = new TTipoValvula*[NumberOfButerflyValves];
			contador = 0;
			for (int j = 0; j < NumberOfConnections; j++) {
				if (BC[j]->getTipoCC() == nmPipeToPlenumConnection) {
					if (dynamic_cast<TCCDeposito*>(BC[j])->getValvula()->getTypeOfValve()
							== nmMariposa) {
						BCButerflyValve[contador] =
								dynamic_cast<TCCDeposito*>(BC[j])->getValvula();
						contador++;
					}
				} else if (BC[j]->getTipoCC() == nmUnionEntreDepositos) {
					if (dynamic_cast<TCCUnionEntreDepositos*>(BC[j])->getValvula()->getTypeOfValve()
							== nmMariposa) {
						BCButerflyValve[contador] =
								dynamic_cast<TCCDeposito*>(BC[j])->getValvula();
						contador++;
					}
				}
			}
		}
		if (NumTCCExternalConnection > 0) {
			BCExtConnectionVol =
					new TCCExternalConnectionVol*[NumTCCExternalConnection];
			bool *Asigned;
			Asigned = new bool[NumTCCExternalConnection];

			for (int i = 0; i < NumTCCExternalConnection; ++i) {
				Asigned[i] = false;
			}

			for (int i = 0; i < NumberOfConnections; ++i) {
				if (BC[i]->getTipoCC() == nmExternalConnection) {
					int ID =
							dynamic_cast<TCCExternalConnectionVol*>(BC[i])->GetID()
									- 1;
					if (Asigned[ID] == true) {
						std::cout
								<< "ERROR: There are two external connection with the same ID"
								<< std::endl;
					}
					Asigned[ID] = true;

					if (ID >= NumTCCExternalConnection) {
						std::cout
								<< "ERROR: Wrong ID for the external connection node "
								<< i << std::endl;
					}
					BCExtConnectionVol[ID] =
							dynamic_cast<TCCExternalConnectionVol*>(BC[i]);
				}
			}
		}

	} catch (Exception & N) {
		std::cout << " ERROR : ReadConnections " << std::endl;
		std::cout << " Tipo de error : " << N.Message.c_str() << std::endl;
		throw Exception(N.Message);
	}
}

void TOpenWAM::ReadTurbochargerAxis() {
	try {
		fpos_t filepos;

		fscanf(FileInput, " %d ", &NumberOfAxis);
		if (NumberOfAxis != 0) {
			Axis = new TEjeTurbogrupo*[NumberOfAxis];
		}
		fgetpos(FileInput, &filepos);
		fclose(FileInput);

		if (NumberOfAxis != 0) {
			for (int i = 0; i < NumberOfAxis; ++i) {
				if (EngineBlock) {
					Axis[i] = new TEjeTurbogrupo(i,
							Engine[0]->getGeometria().NCilin);
				} else
					Axis[i] = new TEjeTurbogrupo(i, 0);
<<<<<<< HEAD
				Axis[i]->ReadTurbochargerAxis(fileinput, filepos, Compressor,
=======
				Axis[i]->ReadTurbochargerAxis(fileinput.c_str(), filepos, Compressor,
>>>>>>> 42518161
						Turbine);
				Axis[i]->IniciaMedias();
			}
		}

		FileInput = fopen(fileinput.c_str(), "r");
		fsetpos(FileInput, &filepos);
	} catch (Exception & N) {
		std::cout << " ERROR : ReadTurbochargerAxis " << std::endl;
		std::cout << " Tipo de error : " << N.Message.c_str() << std::endl;
		throw Exception(N.Message);
	}
}

void TOpenWAM::ReadSensors() {
	fpos_t filepos;

	fscanf(FileInput, " %d ", &NumberOfSensors);

	fgetpos(FileInput, &filepos);
	fclose(FileInput);

	if (NumberOfSensors > 0) {
		Sensor = new TSensor*[NumberOfSensors];
		for (int i = 0; i < NumberOfSensors; i++) {
			Sensor[i] = new TSensor(i);
			Sensor[i]->ReadSensor(fileinput.c_str(), filepos);
			Sensor[i]->IniciaMedias();
		}
	}
	FileInput = fopen(fileinput.c_str(), "r");
	fsetpos(FileInput, &filepos);
}

void TOpenWAM::ReadControllers() {
	int ctrl;
	fpos_t filepos;

	fscanf(FileInput, " %d ", &NumberOfControllers);
	if (NumberOfControllers > 0) {
		Controller = new TController*[NumberOfControllers];
		for (int i = 0; i < NumberOfControllers; i++) {
			fscanf(FileInput, " %d ", &ctrl);
			switch (ctrl) {
			case 1:
				Controller[i] = new TPIDController(i);
				break;
			case 2:
				Controller[i] = new TTable1D(i);
				break;
			case 3:
				Controller[i] = new TDecisor(i);
				break;
			case 4:
				Controller[i] = new TGain(i);
				break;
			}
			fgetpos(FileInput, &filepos);
			fclose(FileInput);
			Controller[i]->LeeController(fileinput.c_str(), filepos);
			Controller[i]->IniciaMedias();
			FileInput = fopen(fileinput.c_str(), "r");
			fsetpos(FileInput, &filepos);
		}
	}
}

void TOpenWAM::ReadOutput(char* FileName) {

	fpos_t filepos;
	fgetpos(FileInput, &filepos);
	fclose(FileInput);

	Output = new TOutputResults();

	// OUTPUT ->
#ifdef ParticulateFilter
<<<<<<< HEAD
	Output->ReadAverageResults(fileinput, filepos, Pipe, EngineBlock, Engine,
			Plenum, Axis, Compressor, Turbine, BC, DPF, VolumetricCompressor,
			Venturi, Sensor, Controller, SimulationDuration, FileName);

	Output->ReadInstantaneousResults(fileinput, filepos, Engine, Plenum, Pipe,
=======
	Output->ReadAverageResults(fileinput.c_str(), filepos, Pipe, EngineBlock, Engine,
			Plenum, Axis, Compressor, Turbine, BC, DPF, VolumetricCompressor,
			Venturi, Sensor, Controller, SimulationDuration, FileName);

	Output->ReadInstantaneousResults(fileinput.c_str(), filepos, Engine, Plenum, Pipe,
>>>>>>> 42518161
			Venturi, BC, DPF, Axis, Compressor, Turbine, VolumetricCompressor,
			BCWasteGate, NumberOfWasteGates, BCReedValve, NumberOfReedValves,
			Sensor, Controller, FileName);
#else
<<<<<<< HEAD
	Output->ReadAverageResults(fileinput, filepos, Pipe, EngineBlock, Engine,
			Plenum, Axis, Compressor, Turbine, BC, NULL, VolumetricCompressor,
			Venturi, Sensor, Controller, SimulationDuration, FileName);

	Output->ReadInstantaneousResults(fileinput, filepos, Engine, Plenum, Pipe,
=======
	Output->ReadAverageResults(fileinput.c_str(), filepos, Pipe, EngineBlock, Engine,
			Plenum, Axis, Compressor, Turbine, BC, NULL, VolumetricCompressor,
			Venturi, Sensor, Controller, SimulationDuration, FileName);

	Output->ReadInstantaneousResults(fileinput.c_str(), filepos, Engine, Plenum, Pipe,
>>>>>>> 42518161
			Venturi, BC, NULL, Axis, Compressor, Turbine, VolumetricCompressor,
			BCWasteGate, NumberOfWasteGates, BCReedValve, NumberOfReedValves,
			Sensor, Controller, FileName);
#endif

	Output->ReadSpaceTimeResults(fileinput.c_str(), filepos, Pipe, Engine, Plenum);

	FileInput = fopen(FileName, "r");
	fsetpos(FileInput, &filepos);
}

void TOpenWAM::InitializeParameters() {

	RunningControl();

	InitializeRunningAngles();

	CalculateNewHeatPositions();

	for (int j = 0; j < NumberOfPipes; ++j) {
		Pipe[j]->IniciaVariablesFundamentalesTubo();
		Pipe[j]->InicializaCaracteristicas(BC);
		Pipe[j]->IniciaVariablesTransmisionCalor(BC, Engine,
				AmbientTemperature);
		Pipe[j]->CalculaCoeficientePeliculaInterior(BC);
		Pipe[j]->EstabilidadMetodoCalculo();
	}
#ifdef ParticulateFilter
	for (int i = 0; i < NumberOfDPF; i++) {
		DPF[i]->IniciaVariablesTransmisionCalor(AmbientTemperature);
		for (int j = 0; j < DPF[i]->getNumeroHacesCanales(); j++) {
			(DPF[i]->GetCanal(j, 0))->IniciaVariablesFundamentalesCanalDPF();
			(DPF[i]->GetCanal(j, 0))->InicializaCaracteristicas(BC);
			(DPF[i]->GetCanal(j, 0))->CalculaCoeficientePeliculaInterior();
			(DPF[i]->GetCanal(j, 1))->IniciaVariablesFundamentalesCanalDPF();
			(DPF[i]->GetCanal(j, 1))->InicializaCaracteristicas(BC);
			(DPF[i]->GetCanal(j, 1))->CalculaCoeficientePeliculaInterior();
			if (j == DPF[i]->getNumeroHacesCanales() - 1) {
				(DPF[i]->GetCanal(j, 0))->CalculaCoeficientePeliculaExterior
				(AmbientPressure);
				(DPF[i]->GetCanal(j, 1))->CalculaCoeficientePeliculaExterior
				(AmbientPressure);
			}
#ifdef ConcentricElement
			DPF[i]->CalculoResistenciaTC_First_Time(j, Pipe, Concentric);
#else
			DPF[i]->CalculoResistenciaTC_First_Time(j, Pipe, NULL);
#endif
		}
#ifdef ConcentricElement
		DPF[i]->InicializaDPF(NumberOfConcentrics, Concentric);
#else
		DPF[i]->InicializaDPF(NumberOfConcentrics, NULL);
#endif
		DPF[i]->CalculoEstabilidadDPF();
	}
#endif

	FirstIteration = true;

#ifdef ConcentricElement
	for (int i = 0; i < NumberOfConcentrics; i++) {
		Concentric[i]->CalculaResistenciasdePared(BC);
	}
#endif

	if (!Independent) {
		for (int i = 0; i < NumberOfConnections; i++) {
			BC[i]->TuboCalculandose(10000);
		}
	}

	AllocateVGTData();

	for (int i = 0; i < NumberOfPlenums; i++) {
		if (Plenum[i]->getTipoDeposito() == nmDepVolVble) {
			dynamic_cast<TDepVolVariable*>(Plenum[i])->IniciaVolumen(Theta);
		}
	}

	if (EngineBlock) {
		for (int i = 0; i < NumberOfPlenums; i++) {
			if (Plenum[i]->getTipoDeposito() == nmDepVolVble) {
				dynamic_cast<TDepVolVariable*>(Plenum[i])->UpdateSpeed(
						Engine[0]->getRegimen());
			}
		}

		Engine[0]->IniciaVarCilindro();
		Engine[0]->AsignacionTuboRendVol(Pipe);

		if ((Engine[0]->getNumTuboRendVol() > NumberOfPipes)
				|| Engine[0]->getNumTuboRendVol() <= 0) {
			printf(" ERROR : The intake pipe selectec for calculating \n ");
			printf(" the volumetric efficieny is not correct(pipe n. %d)\n ",
					Engine[0]->getTuboRendVol()->getNumeroTubo());
			throw Exception(
					" ERROR : The pipe selected for calculating the volumetric efficiency is not correct ");
		}
		if (ThereIsDLL) {
			if (EXTERN->getmodcomb()) {
				for (int i = 0; i < Engine[0]->getGeometria().NCilin; i++) {
					Engine[0]->GetCilindro(i)->PutHayDLL(true);
					Engine[0]->GetCilindro(i)->PutModComb(true);
				}
			} else {
				for (int i = 0; i < Engine[0]->getGeometria().NCilin; i++) {
					Engine[0]->GetCilindro(i)->PutHayDLL(true);
				}
			}

		}
		for (int i = 0; i < Engine[0]->getGeometria().NCilin; i++) {
			Engine[0]->GetCilindro(i)->DefineCombustion();
		}
	}
	for (int i = 0; i < NumberOfCompressors; i++) {
		Compressor[i]->Initialize();
	}

	for (int i = 0; i < NumberOfAxis; i++) {
		Axis[i]->InterpolaValoresMapa();
		Axis[i]->InitizlizeHTM(AmbientTemperature);
	}

	for (int i = 0; i < NumberOfConnections; i++) {
		if (BC[i]->getTipoCC() == nmPipeToPlenumConnection) {
			dynamic_cast<TCCDeposito*>(BC[i])->IniciaGamma();
		}
		if (BC[i]->getTipoCC() == nmPipeToPlenumConnection && EngineBlock) {
			TTipoValvula* val = dynamic_cast<TCCDeposito*>(BC[i])->getValvula();
			if (val->getTypeOfValve() == nmDiscoRotativo) {
				dynamic_cast<TDiscoRotativo*>(val)->PutAngle0(
						Engine[0]->getTheta());
			}
		}
	}

	ThetaIni = Theta;
}

void TOpenWAM::RunningControl() {
	try {
		double regimenficticio;

		if (!EngineBlock) {
			/* No hay motor pero Theta controla el funcionamiento del WAM. DE MOMENTO (pedro,paco) */
			Run.CycleDuration = 720;
			regimenficticio = 720. / 6 / SimulationDuration;
			thmax = 720.;
			grmax = 0.;
			agincr *= 6. * regimenficticio;

		} else {
			Run.CycleDuration = Engine[0]->getAngTotalCiclo();
			thmax = SimulationDuration * Engine[0]->getAngTotalCiclo();
			grmax = thmax - Engine[0]->getAngTotalCiclo();

		}
	} catch (Exception & N) {
		std::cout << " ERROR : RunningControl " << std::endl;
		std::cout << " Tipo de error : " << N.Message.c_str() << std::endl;
		throw Exception(N.Message);
	}
}

void TOpenWAM::InitializeRunningAngles() {
	try {

		if (!EngineBlock) {
			/* Inicio angulos de la ejecucion */
			Theta = 0.;
		} else {
			/* Inicio angulos de la ejecucion */
			Engine[0]->IniciaAnguloCalculo();
			Theta = Engine[0]->getTheta();
		}

		CrankAngle = Theta;
		Theta0 = 0.;

	} catch (Exception & N) {
		std::cout << " ERROR : InitizalizeRunningAngles " << std::endl;
		std::cout << " Tipo de error : " << N.Message.c_str() << std::endl;
		throw Exception(N.Message);
	}
}

void TOpenWAM::AllocateVGTData() {
	try {

		CountVGT = 0;
		int tgv = 0;
		int entr;

		StatorTurbine = new TEstatorTurbina * *[NumberOfTurbines];
		RotorTurbine = new TRotorTurbina*[NumberOfTurbines];
		for (int i = 0; i < NumberOfTurbines; i++) {
			StatorTurbine[i] =
					new TEstatorTurbina*[Turbine[i]->getNumeroEntradas()];
			for (int j = 0; j < NumberOfConnections; j++) {
				if (BC[j]->getTipoCC() == nmPipeToPlenumConnection) {
					if (dynamic_cast<TCCDeposito*>(BC[j])->getValvula()->getTypeOfValve()
							== nmStator) {
						if (dynamic_cast<TEstatorTurbina*>(dynamic_cast<TCCDeposito*>(BC[j])->getValvula())->getNumeroTurbina()
								== i + 1) {
							entr =
									dynamic_cast<TEstatorTurbina*>(dynamic_cast<TCCDeposito*>(BC[j])->getValvula())->getNumeroEntrada()
											- 1;
							StatorTurbine[i][entr] =
									dynamic_cast<TEstatorTurbina*>(dynamic_cast<TCCDeposito*>(BC[j])->getValvula());
						}
					} else if (dynamic_cast<TCCDeposito*>(BC[j])->getValvula()->getTypeOfValve()
							== nmRotor) {
						if (dynamic_cast<TRotorTurbina*>(dynamic_cast<TCCDeposito*>(BC[j])->getValvula())->getNumeroTurbina()
								== i + 1) {
							RotorTurbine[i] =
									dynamic_cast<TRotorTurbina*>(dynamic_cast<TCCDeposito*>(BC[j])->getValvula());
							if (RotorTurbine[i]->getTipoRotor()
									== nmRotVariable) {
								CountVGT += 1;
							}
						}
					}
				}
			}
		}
		if (CountVGT != 0) {
			DatosTGV = new stDatosTGV[CountVGT];
			for (int i = 0; i < NumberOfTurbines; i++) {
				if (RotorTurbine[i]->getTipoRotor() == nmRotVariable) {
					// En su momento asignar al objeto turbina correspondiente el namero de TGV que le corresponde.Falta hacer.26-12-05
					DatosTGV[tgv].Entradas = Turbine[i]->getNumeroEntradas();
					DatosTGV[tgv].Turbine = i;
					DatosTGV[tgv].Estator =
							new TTipoValvula*[Turbine[i]->getNumeroEntradas()];
					DatosTGV[tgv].Rendimiento =
							new double[Turbine[i]->getNumeroEntradas()];
					for (int j = 0; j < Turbine[i]->getNumeroEntradas(); ++j) {
						if (Turbine[i]->GetCCEntrada(j)->getTipoCC()
								== nmPipeToPlenumConnection) {
							DatosTGV[tgv].Estator[j] =
									dynamic_cast<TCCDeposito*>(Turbine[i]->GetCCEntrada(
											j))->getValvula();
						} else if (Turbine[i]->GetCCEntrada(j)->getTipoCC()
								== nmUnionEntreDepositos) {
							DatosTGV[tgv].Estator[j] =
									dynamic_cast<TCCUnionEntreDepositos*>(Turbine[i]->GetCCEntrada(
											j))->getValvula();
						}
						DatosTGV[tgv].Rendimiento[j] = 0;
						if (Turbine[i]->GetCCSalida(0)->getTipoCC()
								== nmPipeToPlenumConnection) {
							DatosTGV[tgv].Rotor =
									dynamic_cast<TCCDeposito*>(Turbine[i]->GetCCSalida(
											0))->getValvula();
						} else
							printf(
									" ERROR : Tubine output %d is not a connection plenum - pipe.",
									i + 1);
						tgv++;
					}
					Turbine[i]->AllocateDatosTGV(DatosTGV);
				}
			}
		}
	} catch (Exception & N) {
		std::cout << " ERROR : AllocateVGTData " << std::endl;
		std::cout << " Tipo de error : " << N.Message.c_str() << std::endl;
		throw Exception(" ERROR : dimensionado_tgvwam " + N.Message);
	}
}

void TOpenWAM::ConnectFlowElements() {

	if (EngineBlock) {

		for (int i = 0; i < Engine[0]->getGeometria().NCilin; i++) {
			dynamic_cast<TCilindro*>(Engine[0]->GetCilindro(i))->AsignacionCC(
					BC, NumberOfConnections);
		}
		for (int i = 0; i < NumberOfConnections; i++) {
			if (BC[i]->getTipoCC() == nmIntakeValve
					|| BC[i]->getTipoCC() == nmExhaustValve) {
				dynamic_cast<TCCCilindro*>(BC[i])->AsignaCilindro(Engine[0]);
			}
		}
	}

	for (int i = 0; i < NumberOfPlenums; i++) {
		Plenum[i]->AsignacionCC(BC, NumberOfConnections);
		if (Plenum[i]->getTipoDeposito() == nmTurbinaSimple
				|| Plenum[i]->getTipoDeposito() == nmTurbinaTwin) {
			dynamic_cast<TTurbina*>(Plenum[i])->AsignaEntradaSalidaCC();
		} else if (Plenum[i]->getTipoDeposito() == nmVenturi) {
			dynamic_cast<TVenturi*>(Plenum[i])->AsignaEntradaSalidaLateralCC();
		} else if (Plenum[i]->getTipoDeposito() == nmUnionDireccional) {
			dynamic_cast<TUnionDireccional*>(Plenum[i])->AsignaCCUnionDireccional();
		}
	}

	for (int i = 0; i < NumberOfConnections; i++) {
		if (BC[i]->getTipoCC() == nmPipeToPlenumConnection) {
			dynamic_cast<TCCDeposito*>(BC[i])->AsignaDeposito(Plenum);
		} else if (BC[i]->getTipoCC() == nmUnionEntreDepositos) {
			dynamic_cast<TCCUnionEntreDepositos*>(BC[i])->AsignaDepositos(
					Plenum);
		}
	}

	for (int i = 0; i < NumberOfConnections; i++) {
		if (BC[i]->getTipoCC() == nmCompresor) {
			dynamic_cast<TCCCompresor*>(BC[i])->AsignData(Plenum, NumberOfPipes,
					Pipe, BC, NumberOfConnections, AtmosphericComposition);
		}
	}

	for (int i = 0; i < NumberOfPipes; i++) {
		Pipe[i]->ComunicacionTubo_CC(BC);
	}

	for (int i = 0; i < NumberOfCompressors; i++) {
		Compressor[i]->AsignAcousticElements(Pipe, Plenum);
	}

	for (int i = 0; i < NumberOfTurbines; i++) {
		Turbine[i]->AsignAcousticElements(Pipe);
	}

#ifdef ParticulateFilter
	for (int i = 0; i < NumberOfDPF; i++) {
		for (int j = 0; j < DPF[i]->getNumeroHacesCanales(); j++) {
			DPF[i]->GetCanal(j, 0)->ComunicacionCanal_CC(BC);
			DPF[i]->GetCanal(j, 1)->ComunicacionCanal_CC(BC);
		}
		DPF[i]->ComunicacionTubos(BC, NumberOfConnections);
	}
#endif
}

void TOpenWAM::ConnectControlElements() {
	int ID;

	// Asign elements to sensor
	for (int i = 0; i < NumberOfSensors; i++) {

		switch (Sensor[i]->ObjectSensed()) {
		case nmSensTubo:
			ID = Sensor[i]->ObjectID();
			Sensor[i]->AsignaObjeto((TObject*) Pipe[ID - 1]);
			break;
		case nmSensDeposito:
			ID = Sensor[i]->ObjectID();
			Sensor[i]->AsignaObjeto((TObject*) Plenum[ID - 1]);
			break;
		case nmSensMotor:
			Sensor[i]->AsignaObjeto((TObject*) Engine[0]);
			break;
		}
	}

	// Asign output sensor to controllers
	for (int i = 0; i < NumberOfControllers; ++i) {
		Controller[i]->AsignaObjetos(Sensor, Controller);
	}

	// Asign controllers to elments.
	for (int i = 0; i < NumberOfTurbines; i++) {
		Turbine[i]->AsignaRackController(Controller);
	}
	for (int i = 0; i < NumberOfButerflyValves; i++) {
		dynamic_cast<TMariposa*>(BCButerflyValve[i])->AsignaLevController(
				Controller);
	}
	for (int i = 0; i < NumberOfIntakeValves; i++) {
		if (dynamic_cast<TCCCilindro*>(BCIntakeValve[i])->getValvula()->getTypeOfValve()
				== nmValvula4T) {
			dynamic_cast<TValvula4T*>(dynamic_cast<TCCCilindro*>(BCIntakeValve[i])->getValvula())->AsignaLevController(
					Controller);
		}
	}
	for (int i = 0; i < NumberOfExhaustValves; i++) {
		if (dynamic_cast<TCCCilindro*>(BCExhaustValve[i])->getValvula()->getTypeOfValve()
				== nmValvula4T) {
			dynamic_cast<TValvula4T*>(dynamic_cast<TCCCilindro*>(BCExhaustValve[i])->getValvula())->AsignaLevController(
					Controller);
		}
	}

	if (EngineBlock) {
		Engine[0]->AsignRPMController(Controller);
		Engine[0]->AsignMfController(Controller);
	}

	if (NumberOfAxis > 0)
		Axis[0]->AsignaRPMController(Controller);
}

void TOpenWAM::InitialHeatTransferParameters() {

	CalculateNewHeatPositions();

	for (int i = 0; i < NumberOfPipes; i++) {
		Pipe[i]->IniciaVariablesTransmisionCalor(BC, Engine,
				AmbientTemperature);
		Pipe[i]->CalculaCoeficientePeliculaInterior(BC);
	}
#ifdef ParticulateFilter
	for (int i = 0; i < NumberOfDPF; i++) {
		DPF[i]->IniciaVariablesTransmisionCalor(AmbientTemperature);
		for (int j = 0; j < DPF[i]->getNumeroHacesCanales(); j++) {
			(DPF[i]->GetCanal(j, 0))->CalculaCoeficientePeliculaInterior();
			(DPF[i]->GetCanal(j, 1))->CalculaCoeficientePeliculaInterior();
			if (j == DPF[i]->getNumeroHacesCanales() - 1) {
				(DPF[i]->GetCanal(j, 0))->CalculaCoeficientePeliculaExterior
				(AmbientPressure);
				(DPF[i]->GetCanal(j, 1))->CalculaCoeficientePeliculaExterior
				(AmbientPressure);
			}
#ifdef ConcentricElement
			DPF[i]->CalculoResistenciaTC_First_Time(j, Pipe, Concentric);
#else
			DPF[i]->CalculoResistenciaTC_First_Time(j, Pipe, NULL);
#endif
		}

	}
#endif
}

void TOpenWAM::CalculateNewHeatPositions()

{
	try {
		int NodoOrigen;
		int NodoFin;
		bool Encontrado = false;

		for (int i = 0; i < NumberOfConnections; i++) {
			if (BC[i]->getTipoCC() == nmExhaustValve) {
				BC[i]->PutPosicionNodo(0.);
			} else {
				BC[i]->PutPosicionNodo(100000.);
			}
		}

		for (int i = 0; i < NumberOfExhaustValves; i++) {
			NodoOrigen = BCExhaustValve[i]->getNumeroCC();

			// PIPES
			for (int j = 0; j < NumberOfPipes; j++) {
				if (Pipe[j]->getNodoDer() == NodoOrigen) {
					NodoFin = Pipe[j]->getNodoIzq();
					Encontrado = true;
				} else if (Pipe[j]->getNodoIzq() == NodoOrigen) {
					NodoFin = Pipe[j]->getNodoDer();
					Encontrado = true;
				}
				if (Encontrado) {
					CalculateDistance(NodoOrigen, NodoFin,
							Pipe[j]->getLongitudTotal(), NumberOfPlenums,
							NumberOfPipes, NumberOfConnections, Pipe, BC);
				}
				Encontrado = false;
			}

			// PLENUMS
			for (int i = 0; i < NumberOfPlenums; i++) {
				if (BC[NodoOrigen - 1]->getTipoCC()
						== nmPipeToPlenumConnection) {
					if (dynamic_cast<TCCDeposito*>(BC[NodoOrigen - 1])->getNumeroDeposito()
							== i + 1) {
						for (int k = 0; k < NumberOfConnections; k++) {
							if (BC[k]->getTipoCC()
									== nmPipeToPlenumConnection) {
								if (dynamic_cast<TCCDeposito*>(BC[NodoOrigen - 1])->getNumeroDeposito()
										== dynamic_cast<TCCDeposito*>(BC[k])->getNumeroDeposito()) {
									NodoFin = k + 1;
									CalculateDistance(NodoOrigen, NodoFin, 0.,
											NumberOfPlenums, NumberOfPipes,
											NumberOfConnections, Pipe, BC);
								}
							}
							if (BC[k]->getTipoCC() == nmUnionEntreDepositos) {
								if (dynamic_cast<TCCDeposito*>(BC[NodoOrigen - 1])->getNumeroDeposito()
										== dynamic_cast<TCCUnionEntreDepositos*>(BC[k])->getNumeroDeposito1()
										|| dynamic_cast<TCCDeposito*>(BC[NodoOrigen
												- 1])->getNumeroDeposito()
												== dynamic_cast<TCCUnionEntreDepositos*>(BC[k])->getNumeroDeposito2()) {
									NodoFin = k + 1;
									CalculateDistance(NodoOrigen, NodoFin, 0.,
											NumberOfPlenums, NumberOfPipes,
											NumberOfConnections, Pipe, BC);
								}
							}
						}
					}
				}
				if (BC[NodoOrigen - 1]->getTipoCC() == nmUnionEntreDepositos) {
					if (dynamic_cast<TCCUnionEntreDepositos*>(BC[NodoOrigen - 1])->getNumeroDeposito1()
							== i + 1) {
						for (int k = 0; k < NumberOfConnections; k++) {
							if (BC[k]->getTipoCC()
									== nmPipeToPlenumConnection) {
								if (dynamic_cast<TCCUnionEntreDepositos*>(BC[NodoOrigen
										- 1])->getNumeroDeposito1()
										== dynamic_cast<TCCDeposito*>(BC[k])->getNumeroDeposito()) {
									NodoFin = k + 1;
									CalculateDistance(NodoOrigen, NodoFin, 0.,
											NumberOfPlenums, NumberOfPipes,
											NumberOfConnections, Pipe, BC);
								}
							}
							if (BC[k]->getTipoCC() == nmUnionEntreDepositos) {
								if (dynamic_cast<TCCUnionEntreDepositos*>(BC[NodoOrigen
										- 1])->getNumeroDeposito1()
										== dynamic_cast<TCCUnionEntreDepositos*>(BC[k])->getNumeroDeposito1()
										|| dynamic_cast<TCCUnionEntreDepositos*>(BC[NodoOrigen
												- 1])->getNumeroDeposito1()
												== dynamic_cast<TCCUnionEntreDepositos*>(BC[k])->getNumeroDeposito2()) {
									NodoFin = k + 1;
									CalculateDistance(NodoOrigen, NodoFin, 0.,
											NumberOfPlenums, NumberOfPipes,
											NumberOfConnections, Pipe, BC);
								}
							}
						}
					} else if (dynamic_cast<TCCUnionEntreDepositos*>(BC[NodoOrigen
							- 1])->getNumeroDeposito2() == i + 1) {
						for (int k = 0; k < NumberOfConnections; k++) {
							if (BC[k]->getTipoCC()
									== nmPipeToPlenumConnection) {
								if (dynamic_cast<TCCUnionEntreDepositos*>(BC[NodoOrigen
										- 1])->getNumeroDeposito2()
										== dynamic_cast<TCCDeposito*>(BC[k])->getNumeroDeposito()) {
									NodoFin = k + 1;
									CalculateDistance(NodoOrigen, NodoFin, 0.,
											NumberOfPlenums, NumberOfPipes,
											NumberOfConnections, Pipe, BC);
								}
							}
							if (BC[k]->getTipoCC() == nmUnionEntreDepositos) {
								if (dynamic_cast<TCCUnionEntreDepositos*>(BC[NodoOrigen
										- 1])->getNumeroDeposito2()
										== dynamic_cast<TCCUnionEntreDepositos*>(BC[k])->getNumeroDeposito1()
										|| dynamic_cast<TCCUnionEntreDepositos*>(BC[NodoOrigen
												- 1])->getNumeroDeposito2()
												== dynamic_cast<TCCUnionEntreDepositos*>(BC[k])->getNumeroDeposito2()) {
									NodoFin = k + 1;
									CalculateDistance(NodoOrigen, NodoFin, 0.,
											NumberOfPlenums, NumberOfPipes,
											NumberOfConnections, Pipe, BC);
								}
							}
						}
					}
				}
			}
		}

	} catch (Exception & N) {
		std::cout << " ERROR : CalculateNewHeatPositions " << std::endl;
		std::cout << " Tipo de error : " << N.Message.c_str() << std::endl;
		throw Exception(N.Message);
	}
}

void TOpenWAM::CalculateDistance(int LNodoOrigen, int LNodoFin,
		double LLongitud, int LNumberOfPlenums, int LNumberOfPipes,
		int LNumberOfConnections, TTubo **LPipe, TCondicionContorno **LBC) {

	try {
		int NodoOrigen1, NodoFin1;
		double Long;

		int j = SelectPipe(LPipe, LNumberOfPipes, LNodoOrigen, LNodoFin);
		if (LPipe[j]->getTipoTransCal() == 3 || LLongitud == 0.)
			Long = 0.;
		else
			Long = LLongitud;

		if (LBC[LNodoFin - 1]->getPosicionNodo()
				> LBC[LNodoOrigen - 1]->getPosicionNodo() + Long) {
			LBC[LNodoFin - 1]->PutPosicionNodo(
					LBC[LNodoOrigen - 1]->getPosicionNodo() + Long);

			// PIPES
			for (int i = 0; i < LNumberOfPipes; i++) {
				if (LPipe[i]->getNodoDer() == LNodoFin
						&& LPipe[i]->getNodoIzq() != LNodoOrigen) {
					NodoOrigen1 = LNodoFin;
					NodoFin1 = LPipe[i]->getNodoIzq();
					CalculateDistance(NodoOrigen1, NodoFin1,
							LPipe[i]->getLongitudTotal(), LNumberOfPlenums,
							LNumberOfPipes, LNumberOfConnections, LPipe, LBC);
				} else if (LPipe[i]->getNodoIzq() == LNodoFin
						&& LPipe[i]->getNodoDer() != LNodoOrigen) {
					NodoOrigen1 = LNodoFin;
					NodoFin1 = LPipe[i]->getNodoDer();
					CalculateDistance(NodoOrigen1, NodoFin1,
							LPipe[i]->getLongitudTotal(), LNumberOfPlenums,
							LNumberOfPipes, LNumberOfConnections, LPipe, LBC);
				}
			}

			// PLENUMS
			for (int i = 0; i < LNumberOfPlenums; i++) {
				if (LBC[LNodoOrigen - 1]->getTipoCC()
						== nmPipeToPlenumConnection) {
					if (dynamic_cast<TCCDeposito*>(LBC[LNodoOrigen - 1])->getNumeroDeposito()
							== i + 1) {
						for (int k = 0; k < LNumberOfConnections; k++) {
							if (LBC[k]->getTipoCC()
									== nmPipeToPlenumConnection) {
								if (dynamic_cast<TCCDeposito*>(LBC[LNodoOrigen
										- 1])->getNumeroDeposito()
										== dynamic_cast<TCCDeposito*>(LBC[k])->getNumeroDeposito()) {
									NodoOrigen1 = LNodoFin;
									NodoFin1 = k + 1;
									CalculateDistance(NodoOrigen1, NodoFin1, 0,
											LNumberOfPlenums, LNumberOfPipes,
											LNumberOfConnections, LPipe, LBC);
								}
							}
							if (LBC[k]->getTipoCC() == nmUnionEntreDepositos) {
								if (dynamic_cast<TCCDeposito*>(LBC[LNodoOrigen
										- 1])->getNumeroDeposito()
										== dynamic_cast<TCCUnionEntreDepositos*>(LBC[k])->getNumeroDeposito1()
										|| dynamic_cast<TCCDeposito*>(LBC[LNodoOrigen
												- 1])->getNumeroDeposito()
												== dynamic_cast<TCCUnionEntreDepositos*>(LBC[k])->getNumeroDeposito2()) {
									NodoOrigen1 = LNodoFin;
									NodoFin1 = k + 1;
									CalculateDistance(NodoOrigen1, NodoFin1, 0,
											LNumberOfPlenums, LNumberOfPipes,
											LNumberOfConnections, LPipe, LBC);
								}
							}
						}
					}

				}
				if (LBC[LNodoOrigen - 1]->getTipoCC()
						== nmUnionEntreDepositos) {
					if (dynamic_cast<TCCUnionEntreDepositos*>(LBC[LNodoOrigen
							- 1])->getNumeroDeposito1() == i + 1) {
						for (int k = 0; k < LNumberOfConnections; k++) {
							if (LBC[k]->getTipoCC()
									== nmPipeToPlenumConnection) {
								if (dynamic_cast<TCCUnionEntreDepositos*>(LBC[LNodoOrigen
										- 1])->getNumeroDeposito1()
										== dynamic_cast<TCCDeposito*>(LBC[k])->getNumeroDeposito()) {
									NodoOrigen1 = LNodoFin;
									NodoFin1 = k + 1;
									CalculateDistance(NodoOrigen1, NodoFin1, 0,
											LNumberOfPlenums, LNumberOfPipes,
											LNumberOfConnections, LPipe, LBC);
								}
							}
							if (LBC[k]->getTipoCC() == nmUnionEntreDepositos) {
								if (dynamic_cast<TCCUnionEntreDepositos*>(LBC[LNodoOrigen
										- 1])->getNumeroDeposito1()
										== dynamic_cast<TCCUnionEntreDepositos*>(LBC[k])->getNumeroDeposito1()
										|| dynamic_cast<TCCUnionEntreDepositos*>(LBC[LNodoOrigen
												- 1])->getNumeroDeposito1()
												== dynamic_cast<TCCUnionEntreDepositos*>(LBC[k])->getNumeroDeposito2()) {
									NodoOrigen1 = LNodoFin;
									NodoFin1 = k + 1;
									CalculateDistance(NodoOrigen1, NodoFin1, 0,
											LNumberOfPlenums, LNumberOfPipes,
											LNumberOfConnections, LPipe, LBC);
								}
							}
						}
					} else if (dynamic_cast<TCCUnionEntreDepositos*>(LBC[LNodoOrigen
							- 1])->getNumeroDeposito2() == i + 1) {
						for (int k = 0; k < LNumberOfConnections; k++) {
							if (LBC[k]->getTipoCC()
									== nmPipeToPlenumConnection) {
								if (dynamic_cast<TCCUnionEntreDepositos*>(LBC[LNodoOrigen
										- 1])->getNumeroDeposito2()
										== dynamic_cast<TCCDeposito*>(LBC[k])->getNumeroDeposito()) {
									NodoOrigen1 = LNodoFin;
									NodoFin1 = k + 1;
									CalculateDistance(NodoOrigen1, NodoFin1, 0,
											LNumberOfPlenums, LNumberOfPipes,
											LNumberOfConnections, LPipe, LBC);
								}
							}
							if (LBC[k]->getTipoCC() == nmUnionEntreDepositos) {
								if (dynamic_cast<TCCUnionEntreDepositos*>(LBC[LNodoOrigen
										- 1])->getNumeroDeposito2()
										== dynamic_cast<TCCUnionEntreDepositos*>(LBC[k])->getNumeroDeposito1()
										|| dynamic_cast<TCCUnionEntreDepositos*>(LBC[LNodoOrigen
												- 1])->getNumeroDeposito2()
												== dynamic_cast<TCCUnionEntreDepositos*>(LBC[k])->getNumeroDeposito2()) {
									NodoOrigen1 = LNodoFin;
									NodoFin1 = k + 1;
									CalculateDistance(NodoOrigen1, NodoFin1, 0,
											LNumberOfPlenums, LNumberOfPipes,
											LNumberOfConnections, LPipe, LBC);
								}
							}
						}
					}
				}

			}
		}
	} catch (Exception & N) {
		std::cout << " ERROR : CalculateDistance " << std::endl;
		std::cout << " Tipo de error : " << N.Message.c_str() << std::endl;
		throw Exception(N.Message);
	}
}

int TOpenWAM::SelectPipe(TTubo **LPipe, int LNumberOfPipes, int Lnodo1,
		int Lnodo2) {

	for (int i = 0; i < LNumberOfPipes; i++) {
		if ((LPipe[i]->getNodoDer() == Lnodo1
				&& LPipe[i]->getNodoIzq() == Lnodo2)
				|| (LPipe[i]->getNodoDer() == Lnodo2
						&& LPipe[i]->getNodoIzq() == Lnodo1)) {
			return i;
		}
	}
	return 0;

}

void TOpenWAM::Progress() {
	Percentage = (float) ((Theta - ThetaIni) / (thmax - ThetaIni) * 100.);
	Increment = int(Percentage);
	if (Increment > Steps) {
		std::cout << std::endl;
		std::cout << "===================================" << std::endl;
		std::cout << "Progress : " << Percentage << "% " << std::endl;
		std::cout << "-----------------------------------" << std::endl;

#ifdef gestorcom
		if (GestorWAM != NULL)
		GestorWAM->ProcesoTranscurrido(Percentage);
#endif
		++Steps;
		ftime(&current);
		float tiempoac = (current.time - begining.time) * 1000
				+ (current.millitm - begining.millitm);
		float tiempoest = tiempoac * 100 / Percentage - tiempoac;
		int seg = int(tiempoest / 1000.);
		int min = int(seg / 60.);
		int hor = int(min / 60.);
		int mil = int(tiempoest) - seg * 1000;
		seg = seg - min * 60;
		min = min - hor * 60;
		printf("Time left to the end: %d:%02d:%02d,%03d \n", hor, min, seg,
				mil);
		std::cout << "===================================" << std::endl;
		std::cout << std::endl;
	}
}

void TOpenWAM::DetermineTimeStepIndependent() {

	MethodStability();

	StudyInflowOutflowMass();

	FixTimeStep();

	RecalculateStability();

}

void TOpenWAM::DetermineTimeStepCommon() {

	MethodStability();

	SearchMinimumTimeStep();

	if (JCurrent != -2) {
		TimeEndStep = Pipe[JCurrent]->getTime1();

		Run.TimeStep = Pipe[JCurrent]->getTime1() - Pipe[JCurrent]->getTime0();
	} else {
#ifdef ParticulateFilter
		TimeEndStep = DPF[JCurrentDPF]->getTime1DPF();
		Run.TimeStep = DPF[JCurrentDPF]->getTime1DPF() - DPF[JCurrentDPF]
		->getTime0DPF();
#endif
	}
	for (int j = 0; j < NumberOfPipes; j++) {
		Pipe[j]->AjustaPaso(TimeEndStep);
	}
#ifdef ParticulateFilter
	for (int j = 0; j < NumberOfDPF; j++) {
		DPF[j]->AjustaPaso(TimeEndStep);
	}
#endif
	StudyInflowOutflowMass();

	FixTimeStep();

}

void TOpenWAM::DetermineTimeStep(double t) {

	MethodStability();

	SearchMinimumTimeStep();

	TimeEndStep = Pipe[JCurrent]->getTime1();

	Run.TimeStep = Pipe[JCurrent]->getTime1() - Pipe[JCurrent]->getTime0();

	for (int j = 0; j < NumberOfPipes; j++) {
		Pipe[j]->AjustaPaso(TimeEndStep);
	}

	StudyInflowOutflowMass();

	FixTimeStepExternal(t - Pipe[JCurrent]->getTime0());

}

void TOpenWAM::MethodStability() {
	double TiempoFinPaso0;

	TiempoFinPaso0 = TimeEndStep;

	for (int j = 0; j < NumberOfPipes; j++) {
		if (Pipe[j]->getTime1() >= TimeEndStep) {
			TimeEndStep = Pipe[j]->getTime1();
			PipeStepMax = true;
			JStepMax = j;
		}
		DPFStepMax = false;
		JStepMaxDPF = -1;
	}

#ifdef ParticulateFilter
	for (int j = 0; j < NumberOfDPF; j++) {
		if (DPF[j]->getTime1DPF() >= TimeEndStep) {
			TimeEndStep = DPF[j]->getTime1DPF();
			JStepMaxDPF = j;
			DPFStepMax = true;
			PipeStepMax = false;
			JStepMax = -1;
		}
	}
#endif

#ifdef ConcentricElement
	for (int j = 0; j < NumberOfConcentrics; j++) {
		if (Concentric[j]->GetHayDPF()) {
			if (Concentric[j]->GetTiempoDPF() > Concentric[j]->GetTiempo(0)) {
				Concentric[j]->PutTiempoDPF(Concentric[j]->GetTiempo(0));
			}
			else {
				Concentric[j]->PutTiempo(0, Concentric[j]->GetTiempoDPF());
			}
		}
		else {
			if (Concentric[j]->GetTiempo(0) > Concentric[j]->GetTiempo(1)) {
				Concentric[j]->PutTiempo(0, Concentric[j]->GetTiempo(1));
			}
			else {
				Concentric[j]->PutTiempo(1, Concentric[j]->GetTiempo(0));
			}
		}
	}
#endif

	Run.TimeStep = TimeEndStep - TiempoFinPaso0;
	FirstIteration = false;

}

void TOpenWAM::SearchMinimumTimeStep() {

	double TMinimo = 1e5;
	if (PipeStepMax) {
		TMinimo = Pipe[JStepMax]->getTime1();
		JCurrent = JStepMax;
		JCurrentDPF = -2;
		TimeMinPipe = true;
		TimeMinDPF = false;
	} else {
#ifdef ParticulateFilter
		TMinimo = DPF[JStepMaxDPF]->getTime1DPF();
		JCurrentDPF = JStepMaxDPF;
		JCurrent = -2;
		TimeMinPipe = false;
		TimeMinDPF = true;
#endif
	}

	for (int j = NumberOfPipes - 1; j >= 0; j--) {
		if (Pipe[j]->getTime1() <= TMinimo && j != JStepMax) {
			TMinimo = Pipe[j]->getTime1();
			JCurrent = j;
			JCurrentDPF = -2;
			TimeMinPipe = true;
			TimeMinDPF = false;
		}
	}
#ifdef ParticulateFilter
	for (int j = 0; j < NumberOfDPF; j++) {
		if (DPF[j]->getTime1DPF() <= TMinimo && j != JStepMaxDPF) {
			TMinimo = DPF[j]->getTime1DPF();
			JCurrent = -2;
			JCurrentDPF = j;
			TimeMinPipe = false;
			TimeMinDPF = true;
		}
	}
#endif
}

void TOpenWAM::StudyInflowOutflowMass() {
	try {
		double smadd = 0, cociente, gasta = 0, gaste = 0;
		int i;
		bool masacil, masadep;
		double TMinimo;
		DeltaTPlenums = Run.TimeStep;
		cociente = 0.;

		do {
			masacil = true;
			masadep = true;

			i = 0;
			if (EngineBlock) {
				do {
					gasta = 0.;
					for (int j = 0;
							j < Engine[0]->GetCilindro(i)->getNumeroUnionesAdm();
							++j) {
						gasta +=
								dynamic_cast<TCCCilindro*>(Engine[0]->GetCilindro(
										i)->GetCCValvulaAdm(j))->getMassflow();
					}
					gaste = 0.;
					for (int j = 0;
							j < Engine[0]->GetCilindro(i)->getNumeroUnionesEsc();
							++j) {
						gaste +=
								dynamic_cast<TCCCilindro*>(Engine[0]->GetCilindro(
										i)->GetCCValvulaEsc(j))->getMassflow();
					}
					if ((Engine[0]->GetCilindro(i)->getMasa()
							- DeltaTPlenums * (gasta + gaste)) * 1e3 <= 1e-4) {
						masacil = false;
					}
					++i;
				} while (masacil && i < Engine[0]->getGeometria().NCilin);
			}
			if (masacil && NumberOfPlenums != 0) {

				i = 0;
				do {
					SearchMinimumTime(i + 1, &TMinimo, Plenum);
					smadd = Plenum[i]->CriterioEstabilidad(TMinimo);
					for (int j = 0; j < NumberOfPlenums; j++) {
						Plenum[j]->PutRealizado(false);
					}
					if (smadd * 1e3 <= 1e-4) {
						masadep = false;
						printf(
								" WARNING : Plenum %d with critical conditions \n ",
								i + 1);
					}
					cociente = smadd / Plenum[i]->getMasa();
					++i;
				} while (masadep && i < NumberOfPlenums && cociente < 2.);
			}
			if (!masacil || !masadep || (cociente >= 2.)) {
				if (!masacil)
					printf(" WARNING : there is no mass in the cylinder \n ");
				if (!masadep)
					printf(" WARNING : there is no mass in the plenum \n ");
				if (cociente >= 2.)
					printf(" WARNING::Mass increment in a plenum too big \n ");
				std::cout << " Time step reduction in Theta = " << Theta
						<< std::endl;
				std::cout << " Original time step : " << DeltaTPlenums
						<< std::endl;
				DeltaTPlenums *= .95;
				std::cout << " New time step : " << DeltaTPlenums << std::endl;
				if (DeltaTPlenums <= 2e-7) {
					if (cociente >= 2)
						printf(" ERROR : plenum n. %d too small \n ", i + 1);
					printf(" ERROR : in time step \n ");
					throw Exception(" ERROR : in time step ");
				}
			}
		} while (!masacil || !masadep || (cociente >= 2.));
	} catch (Exception & N) {
		std::cout << " ERROR : StudyInflowOutflowMass " << std::endl;
		std::cout << " Tipo de error : " << N.Message.c_str() << std::endl;
		throw Exception(N.Message);
	}
}

void TOpenWAM::SearchMinimumTime(int LNumDepInicial, double *LTMinimo,
		TDeposito **LPlenum) {
	try {
		int NumDepSiguiente;

		*LTMinimo = 100000.;

		if (!LPlenum[LNumDepInicial - 1]->getEstudioEstabilidadRealizado()) {
			if (LPlenum[LNumDepInicial - 1]->getNUniones() != 0) {
				for (int i = 0; i < LPlenum[LNumDepInicial - 1]->getNUniones();
						i++) {
					if (LPlenum[LNumDepInicial - 1]->GetCCDeposito(i)->getUnionDPF()) {
#ifdef ParticulateFilter
						if (LPlenum[LNumDepInicial - 1]->GetCCDeposito(i)
								->GetTuboExtremo(0).DPF->getTime1DPF()
								< *LTMinimo) {
							*LTMinimo = LPlenum[LNumDepInicial - 1]
							->GetCCDeposito(i)->GetTuboExtremo(0)
							.DPF->getTime1DPF();
						}
#endif
					} else {
						if (LPlenum[LNumDepInicial - 1]->GetCCDeposito(i)->GetTuboExtremo(
								0).Pipe->getTime1() < *LTMinimo) {
							*LTMinimo =
									LPlenum[LNumDepInicial - 1]->GetCCDeposito(
											i)->GetTuboExtremo(0).Pipe->getTime1();
						}
					}
				}
			}
		}
		LPlenum[LNumDepInicial - 1]->PutRealizado(true);

		if (LPlenum[LNumDepInicial - 1]->getNUnionesED() != 0) {
			for (int j = 0; j < LPlenum[LNumDepInicial - 1]->getNUnionesED();
					j++) {
				if (LPlenum[LNumDepInicial - 1]->GetCCUnionEntreDep(j)->getTipoCC()
						== nmUnionEntreDepositos) {

					if (dynamic_cast<TCCUnionEntreDepositos*>(LPlenum[LNumDepInicial
							- 1]->GetCCUnionEntreDep(j))->getNumeroDeposito1()
							== LNumDepInicial) {
						NumDepSiguiente =
								dynamic_cast<TCCUnionEntreDepositos*>(LPlenum[LNumDepInicial
										- 1]->GetCCUnionEntreDep(j))->getNumeroDeposito2();
					} else
						NumDepSiguiente =
								dynamic_cast<TCCUnionEntreDepositos*>(LPlenum[LNumDepInicial
										- 1]->GetCCUnionEntreDep(j))->getNumeroDeposito1();

				}
				if (LPlenum[LNumDepInicial - 1]->GetCCUnionEntreDep(j)->getTipoCC()
						== nmCompresor) {
					if (dynamic_cast<TCCCompresor*>(LPlenum[LNumDepInicial - 1]->GetCCUnionEntreDep(
							j))->getNumeroDepositoRot() == LNumDepInicial) {
						NumDepSiguiente =
								dynamic_cast<TCCCompresor*>(LPlenum[LNumDepInicial
										- 1]->GetCCUnionEntreDep(j))->getNumeroDepositoEst();
					} else
						NumDepSiguiente =
								dynamic_cast<TCCCompresor*>(LPlenum[LNumDepInicial
										- 1]->GetCCUnionEntreDep(j))->getNumeroDepositoRot();
				}

				if (!LPlenum[NumDepSiguiente - 1]->getEstudioEstabilidadRealizado()) {
					SearchMinimumTimeGroup(LTMinimo, NumDepSiguiente, LPlenum);
				}
			}
		}

	} catch (Exception & N) {
		std::cout << " ERROR : SearchMinimumTime : " << std::endl;
		std::cout << " Tipo de error : " << N.Message.c_str() << std::endl;
		throw Exception(N.Message);
	}
}

void TOpenWAM::SearchMinimumTimeGroup(double *LTMinimo, int LNumDeposito,
		TDeposito **LPlenum) {
	try {
		int NumDepSiguiente;

		if (LPlenum[LNumDeposito - 1]->getNUniones() != 0) {
			for (int i = 0; i < Plenum[LNumDeposito - 1]->getNUniones(); i++) {
				if (Plenum[LNumDeposito - 1]->GetCCDeposito(i)->getUnionDPF()) {
#ifdef ParticulateFilter
					if (Plenum[LNumDeposito - 1]->GetCCDeposito(i)
							->GetTuboExtremo(0).DPF->getTime1DPF() < *LTMinimo) {
						*LTMinimo = Plenum[LNumDeposito - 1]->GetCCDeposito(i)
						->GetTuboExtremo(0).DPF->getTime1DPF();
					}
#endif
				} else {
					if (Plenum[LNumDeposito - 1]->GetCCDeposito(i)->GetTuboExtremo(
							0).Pipe->getTime1() < *LTMinimo) {
						*LTMinimo =
								Plenum[LNumDeposito - 1]->GetCCDeposito(i)->GetTuboExtremo(
										0).Pipe->getTime1();
					}
				}
			}
		}

		Plenum[LNumDeposito - 1]->PutRealizado(true);

		if (Plenum[LNumDeposito - 1]->getNUnionesED() != 0) {
			for (int j = 0; j < Plenum[LNumDeposito - 1]->getNUnionesED();
					j++) {
				if (Plenum[LNumDeposito - 1]->GetCCUnionEntreDep(j)->getTipoCC()
						== nmUnionEntreDepositos) {

					if (dynamic_cast<TCCUnionEntreDepositos*>(Plenum[LNumDeposito
							- 1]->GetCCUnionEntreDep(j))->getNumeroDeposito1()
							== LNumDeposito) {
						NumDepSiguiente =
								dynamic_cast<TCCUnionEntreDepositos*>(Plenum[LNumDeposito
										- 1]->GetCCUnionEntreDep(j))->getNumeroDeposito2();
					} else
						NumDepSiguiente =
								dynamic_cast<TCCUnionEntreDepositos*>(Plenum[LNumDeposito
										- 1]->GetCCUnionEntreDep(j))->getNumeroDeposito1();

				}
				if (Plenum[LNumDeposito - 1]->GetCCUnionEntreDep(j)->getTipoCC()
						== nmCompresor) {
					if (dynamic_cast<TCCCompresor*>(Plenum[LNumDeposito - 1]->GetCCUnionEntreDep(
							j))->getNumeroDepositoRot() == LNumDeposito) {
						NumDepSiguiente =
								dynamic_cast<TCCCompresor*>(Plenum[LNumDeposito
										- 1]->GetCCUnionEntreDep(j))->getNumeroDepositoEst();
					} else
						NumDepSiguiente =
								dynamic_cast<TCCCompresor*>(Plenum[LNumDeposito
										- 1]->GetCCUnionEntreDep(j))->getNumeroDepositoRot();
				}

				if (!Plenum[NumDepSiguiente - 1]->getEstudioEstabilidadRealizado()) {
					SearchMinimumTimeGroup(LTMinimo, NumDepSiguiente, Plenum);
				}
			}
		}

	} catch (Exception & N) {
		std::cout << " ERROR : SearchMinimumTime en el deposito : "
				<< std::endl;
		std::cout << " Tipo de error : " << N.Message.c_str() << std::endl;
		throw Exception(N.Message);
	}
}

void TOpenWAM::FixTimeStep() {

	double TInicialPaso, m, RegimenFicticio;
	TInicialPaso = TimeEndStep - Run.TimeStep;
	if (DeltaTPlenums < Run.TimeStep) {
		TimeEndStep = TInicialPaso + DeltaTPlenums;
		for (int j = 0; j < NumberOfPipes; j++) {
			if (Pipe[j]->getTime1() > TimeEndStep) {
				Pipe[j]->AjustaPaso(TimeEndStep);
			}
			if (PipeStepMax) {
				JStepMax = j;
			}
		}
#ifdef ParticulateFilter
		for (int j = 0; j < NumberOfDPF; j++) {
			if (DPF[j]->getTime1DPF() > TimeEndStep) {
				DPF[j]->AjustaPaso(TimeEndStep);
			}
			if (DPFStepMax) {
				JStepMaxDPF = j;
			}
		}
#endif
		Run.TimeStep = DeltaTPlenums;
	}
	if (EngineBlock) {
		Run.AngleStep = Run.TimeStep * 6. * Engine[0]->getRegimen();
	} else {
		RegimenFicticio = 720. / 6. / SimulationDuration;
		Run.AngleStep = Run.TimeStep * 6. * RegimenFicticio;
	}
	Theta0 = Theta;
	Theta += Run.AngleStep;
	if (EngineBlock) {
		Engine[0]->PutTheta(Theta);
		m = floor(Theta / Engine[0]->getAngTotalCiclo());
		CrankAngle = Theta - m * Engine[0]->getAngTotalCiclo();
	} else {
		m = floor(Theta / 720.);
		CrankAngle = Theta - m * 720.;
	}
	AcumulatedTime += Run.TimeStep;

}

void TOpenWAM::FixTimeStepExternal(double deltat) {

	double TInicialPaso, m, RegimenFicticio;
	TInicialPaso = TimeEndStep - Run.TimeStep;

	if (deltat < Min(Run.TimeStep, DeltaTPlenums)) {
		Is_EndStep = true;
		Run.TimeStep = deltat;
		for (int j = 0; j < NumberOfPipes; j++) {
			Pipe[j]->AjustaPaso(TimeEndStep);
		}
	} else {
		Is_EndStep = false;
		if (DeltaTPlenums < Run.TimeStep) {
			Run.TimeStep = DeltaTPlenums;
			for (int j = 0; j < NumberOfPipes; j++) {
				Pipe[j]->AjustaPaso(TimeEndStep);
			}
		}

	}
	JStepMax = NumberOfPipes - 1;

	if (EngineBlock) {
		Run.AngleStep = Run.TimeStep * 6. * Engine[0]->getRegimen();
	} else {
		RegimenFicticio = 720. / 6. / SimulationDuration;
		Run.AngleStep = Run.TimeStep * 6. * RegimenFicticio;
	}
	Theta0 = Theta;
	Theta += Run.AngleStep;
	if (EngineBlock) {
		Engine[0]->PutTheta(Theta);
		m = floor(Theta / Engine[0]->getAngTotalCiclo());
		CrankAngle = Theta - m * Engine[0]->getAngTotalCiclo();
	} else {
		m = floor(Theta / 720.);
		CrankAngle = Theta - m * 720.;
	}
	AcumulatedTime += Run.TimeStep;

}

void TOpenWAM::RecalculateStability() {

	double i;

	if (PipeStepMax) {
		for (int j = 0; j < NumberOfPipes; j++) {
			if ((Pipe[JStepMax]->getTime1() - Pipe[j]->getTime0())
					< (Pipe[j]->getTime1() - Pipe[j]->getTime0())) {
				Pipe[j]->PutTime1(Pipe[JStepMax]->getTime1());
			} else {
				i = 0.;
				while ((Pipe[j]->getTime1() - Pipe[j]->getTime0())
						< (Pipe[JStepMax]->getTime1()
								- Pipe[JStepMax]->getTime0()) / pow(2., i)) {
					i++;
				}
				Pipe[j]->PutTime1(
						Pipe[j]->getTime0()
								+ (Pipe[JStepMax]->getTime1()
										- Pipe[JStepMax]->getTime0())
										/ pow(2., i));
			}
			Pipe[j]->PutDeltaTime(Pipe[j]->getTime1() - Pipe[j]->getTime0());
		}
#ifdef ParticulateFilter
		for (int j = 0; j < NumberOfDPF; j++) {
			if ((Pipe[JStepMax]->getTime1() - DPF[j]->getTime0DPF()) <
					(DPF[j]->getTime1DPF() - DPF[j]->getTime0DPF())) {
				DPF[j]->putTime1DPF(Pipe[JStepMax]->getTime1());
			}
			else {
				i = 0.;
				while ((DPF[j]->getTime1DPF() - DPF[j]->getTime0DPF()) <
						(Pipe[JStepMax]->getTime1() - Pipe[JStepMax]->getTime0())
						/ pow(2., i)) {
					i++;
				}
				DPF[j]->putTime1DPF
				(DPF[j]->getTime0DPF() + (Pipe[JStepMax]->getTime1()
								- Pipe[JStepMax]->getTime0()) / pow(2., i));
			}
			DPF[j]->putDeltaTimeDPF(DPF[j]->getTime1DPF() - DPF[j]->getTime0DPF
					());
			for (int k = 0; k < DPF[j]->getNumeroHacesCanales(); k++) {
				(DPF[j]->GetCanal(k, 0))->putTime1(DPF[j]->getTime1DPF());
				(DPF[j]->GetCanal(k, 0))->putDeltaTime
				(DPF[j]->getDeltaTimeDPF());
				(DPF[j]->GetCanal(k, 1))->putTime1(DPF[j]->getTime1DPF());
				(DPF[j]->GetCanal(k, 1))->putDeltaTime
				(DPF[j]->getDeltaTimeDPF());
			}
		}
#endif
	} else if (DPFStepMax) {
#ifdef ParticulateFilter
		for (int j = 0; j < NumberOfPipes; j++) {
			if ((DPF[JStepMaxDPF]->getTime1DPF() - Pipe[j]->getTime0()) <
					(Pipe[j]->getTime1() - Pipe[j]->getTime0())) {
				Pipe[j]->PutTime1(DPF[JStepMaxDPF]->getTime1DPF());
			}
			else {
				i = 0.;
				while ((Pipe[j]->getTime1() - Pipe[j]->getTime0()) <
						(DPF[JStepMaxDPF]->getTime1DPF() - DPF[JStepMaxDPF]
								->getTime0DPF()) / pow(2., i)) {
					i++;
				}
				Pipe[j]->PutTime1(Pipe[j]->getTime0() +
						(DPF[JStepMaxDPF]->getTime1DPF() - DPF[JStepMaxDPF]
								->getTime0DPF()) / pow(2., i));
			}
			Pipe[j]->PutDeltaTime(Pipe[j]->getTime1() - Pipe[j]->getTime0());
		}

		for (int j = 0; j < NumberOfDPF; j++) {
			if ((DPF[JStepMaxDPF]->getTime1DPF() - DPF[j]->getTime0DPF()) <
					(DPF[j]->getTime1DPF() - DPF[j]->getTime0DPF())) {
				DPF[j]->putTime1DPF(DPF[JStepMaxDPF]->getTime1DPF());
			}
			else {
				i = 0.;
				while ((DPF[j]->getTime1DPF() - DPF[j]->getTime0DPF()) <
						(DPF[JStepMaxDPF]->getTime1DPF() - DPF[JStepMaxDPF]
								->getTime0DPF()) / pow(2., i)) {
					i++;
				}
				DPF[j]->putTime1DPF(DPF[j]->getTime0DPF() +
						(DPF[JStepMaxDPF]->getTime1DPF() - DPF[JStepMaxDPF]
								->getTime0DPF()) / pow(2., i));
			}
			DPF[j]->putDeltaTimeDPF(DPF[j]->getTime1DPF() - DPF[j]->getTime0DPF
					());
			for (int k = 0; k < DPF[j]->getNumeroHacesCanales(); k++) {
				(DPF[j]->GetCanal(k, 0))->putTime1(DPF[j]->getTime1DPF());
				(DPF[j]->GetCanal(k, 0))->putDeltaTime
				(DPF[j]->getDeltaTimeDPF());
				(DPF[j]->GetCanal(k, 1))->putTime1(DPF[j]->getTime1DPF());
				(DPF[j]->GetCanal(k, 1))->putDeltaTime
				(DPF[j]->getDeltaTimeDPF());
			}
		}
#endif
	}

}

void TOpenWAM::RecalculateStabilitySolver() {

	double i;

	if (PipeStepMax) {
		if (TimeMinPipe) {
			if ((Pipe[JStepMax]->getTime1() - Pipe[JCurrent]->getTime0())
					< (Pipe[JCurrent]->getTime1() - Pipe[JCurrent]->getTime0())) {
				Pipe[JCurrent]->PutTime1(Pipe[JStepMax]->getTime1());
			} else {
				i = 0;
				while ((Pipe[JCurrent]->getTime1() - Pipe[JCurrent]->getTime0())
						< (Pipe[JStepMax]->getTime1()
								- Pipe[JStepMax]->getTime0()) / pow(2., i)) {
					i++;
				}
			}
			Pipe[JCurrent]->PutDeltaTime(
					Pipe[JCurrent]->getTime1() - Pipe[JCurrent]->getTime0());
		} else if (TimeMinDPF) {
#ifdef ParticulateFilter
			if ((Pipe[JStepMax]->getTime1() - DPF[JCurrentDPF]->getTime0DPF())
					< (DPF[JCurrentDPF]->getTime1DPF() - DPF[JCurrentDPF]
							->getTime0DPF())) {
				DPF[JCurrentDPF]->putTime1DPF(Pipe[JStepMax]->getTime1());
			}
			else {
				i = 0;
				while ((DPF[JCurrentDPF]->getTime1DPF() - DPF[JCurrentDPF]
								->getTime0DPF()) < (Pipe[JStepMax]->getTime1()
								- Pipe[JStepMax]->getTime0()) / pow(2., i)) {
					i++;
				}
				DPF[JCurrentDPF]->putTime1DPF
				(DPF[JCurrentDPF]->getTime0DPF() +
						(Pipe[JStepMax]->getTime1() - Pipe[JStepMax]->getTime0())
						/ pow(2., i));
			}
			DPF[JCurrentDPF]->putDeltaTimeDPF
			(DPF[JCurrentDPF]->getTime1DPF() - DPF[JCurrentDPF]
					->getTime0DPF());
			for (int j = 0; j < DPF[JCurrentDPF]->getNumeroHacesCanales(); j++)
			{
				(DPF[JCurrentDPF]->GetCanal(j, 0))->putTime1
				(DPF[JCurrentDPF]->getTime1DPF());
				(DPF[JCurrentDPF]->GetCanal(j, 0))->putDeltaTime
				(DPF[JCurrentDPF]->getDeltaTimeDPF());
				(DPF[JCurrentDPF]->GetCanal(j, 1))->putTime1
				(DPF[JCurrentDPF]->getTime1DPF());
				(DPF[JCurrentDPF]->GetCanal(j, 1))->putDeltaTime
				(DPF[JCurrentDPF]->getDeltaTimeDPF());
			}
#endif
		}
	} else if (DPFStepMax) {
#ifdef ParticulateFilter
		if (TimeMinPipe) {
			if ((DPF[JStepMaxDPF]->getTime1DPF() - Pipe[JCurrent]->getTime0())
					< (Pipe[JCurrent]->getTime1() - Pipe[JCurrent]->getTime0())) {
				Pipe[JCurrent]->PutTime1(DPF[JStepMaxDPF]->getTime1DPF());
			}
			else {
				i = 0;
				while ((Pipe[JCurrent]->getTime1() - Pipe[JCurrent]->getTime0()
						) < (DPF[JStepMaxDPF]->getTime1DPF() - DPF[JStepMaxDPF]
								->getTime0DPF()) / pow(2., i)) {
					i++;
				}
				Pipe[JCurrent]->PutTime1(Pipe[JCurrent]->getTime0() +
						(DPF[JStepMaxDPF]->getTime1DPF() - DPF[JStepMaxDPF]
								->getTime0DPF()) / pow(2., i));
			}
			Pipe[JCurrent]->PutDeltaTime
			(Pipe[JCurrent]->getTime1() - Pipe[JCurrent]->getTime0());
		}
		else if (TimeMinDPF) {
			if ((DPF[JStepMaxDPF]->getTime1DPF() - DPF[JCurrentDPF]->getTime0DPF
							()) < (DPF[JCurrentDPF]->getTime1DPF() - DPF[JCurrentDPF]
							->getTime0DPF())) {
				DPF[JCurrentDPF]->putTime1DPF(DPF[JStepMaxDPF]->getTime1DPF());
			}
			else {
				i = 0;
				while ((DPF[JCurrentDPF]->getTime1DPF() - DPF[JCurrentDPF]
								->getTime0DPF()) < (DPF[JStepMaxDPF]->getTime1DPF()
								- DPF[JStepMaxDPF]->getTime0DPF()) / pow(2., i)) {
					i++;
				}
				DPF[JCurrentDPF]->putTime1DPF
				(DPF[JCurrentDPF]->getTime0DPF() +
						(DPF[JStepMaxDPF]->getTime1DPF() - DPF[JStepMaxDPF]
								->getTime0DPF()) / pow(2., i));
			}
			DPF[JCurrentDPF]->putDeltaTimeDPF
			(DPF[JCurrentDPF]->getTime1DPF() - DPF[JCurrentDPF]
					->getTime0DPF());
			for (int j = 0; j < DPF[JCurrentDPF]->getNumeroHacesCanales(); j++)
			{
				(DPF[JCurrentDPF]->GetCanal(j, 0))->putTime1
				(DPF[JCurrentDPF]->getTime1DPF());
				(DPF[JCurrentDPF]->GetCanal(j, 0))->putDeltaTime
				(DPF[JCurrentDPF]->getDeltaTimeDPF());
				(DPF[JCurrentDPF]->GetCanal(j, 1))->putTime1
				(DPF[JCurrentDPF]->getTime1DPF());
				(DPF[JCurrentDPF]->GetCanal(j, 1))->putDeltaTime
				(DPF[JCurrentDPF]->getDeltaTimeDPF());
			}
		}
#endif
	}

}

void TOpenWAM::InitializeOutput() {
	Output->DoSpaceTimeFiles(SpeciesNumber);

	Output->HeaderSpaceTimeResults(thmax, grmax, agincr, SpeciesNumber);

	Output->HeaderAverageResults(SpeciesName, EXTERN, ThereIsDLL);

	Output->CopyAverageResultsToFile(0);

	Output->PutInsPeriod(agincr);
	// <- OUTPUT

	if (ThereIsDLL) {
		EXTERN->InicializaMedias();
	}
#ifdef gestorcom
	if (GestorWAM != NULL)
	GestorWAM->CabeceraResMediosActualizada();
#endif
}

void TOpenWAM::CalculateFlowIndependent() {

	int OneDEnd;

	do {
		// ! Search which pipe must be calculated
		SearchMinimumTimeStep();
		if (TimeMinPipe) {
#pragma omp parallel for private(OneDEnd) num_threads(fi_num_threads)
			for (int i = -1; i < 2; i++) {
				if (i == -1) {
					// ! Solver for the flow in the pipe
					Pipe[JCurrent]->CalculaVariablesFundamentales();
				} else {
					// ! Calculation of the boundary conditions at the pipe end
					if (i == 0)
						OneDEnd = Pipe[JCurrent]->getNodoIzq();
					if (i == 1)
						OneDEnd = Pipe[JCurrent]->getNodoDer();

					BC[OneDEnd - 1]->CalculaCaracteristicas(
							Pipe[JCurrent]->getTime1());

					BC[OneDEnd - 1]->TuboCalculandose(JCurrent);

					if (BC[OneDEnd - 1]->getTipoCC()
							== nmVolumetricCompressor) {
						dynamic_cast<TCCCompresorVolumetrico*>(BC[OneDEnd - 1])->ObtencionValoresInstantaneos(
								ene);

					} else if (BC[OneDEnd - 1]->getTipoCC() == nmInjectionEnd) {
						dynamic_cast<TCCExtremoInyeccion*>(BC[OneDEnd - 1])->ObtencionValoresInstantaneos(
								Theta);

					} else if (BC[OneDEnd - 1]->getTipoCC() == nmCompresor) {

						dynamic_cast<TCCCompresor*>(BC[OneDEnd - 1])->ObtencionValoresInstantaneos(
								Theta, Pipe[JCurrent]->getTime1());
					}

					BC[OneDEnd - 1]->CalculaCondicionContorno(
							Pipe[JCurrent]->getTime1());

					SolveAdjacentElements(OneDEnd, Pipe[JCurrent]->getTime1());
				}
			}
			Pipe[JCurrent]->ActualizaValoresNuevos(BC);

			Pipe[JCurrent]->ActualizaPropiedadesGas();

			Pipe[JCurrent]->ReduccionFlujoSubsonico();

			Pipe[JCurrent]->CalculaCoeficientePeliculaInterior(BC);
			if (!EngineBlock) {
				Pipe[JCurrent]->CalculaCoeficientePeliculaExterior(Engine,
						AmbientPressure, AmbientTemperature);
				Pipe[JCurrent]->CalculaResistenciasdePared(BC);
			} else {
				if (Engine[0]->getCiclo() < 1) {
					Pipe[JCurrent]->CalculaCoeficientePeliculaExterior(Engine,
							AmbientPressure, AmbientTemperature);
					Pipe[JCurrent]->CalculaResistenciasdePared(BC);
				}
			}
			if (!Pipe[JCurrent]->getConcentrico()) {
				if (EngineBlock) {
					Pipe[JCurrent]->CalculaTemperaturaPared(Engine, Theta,
							CrankAngle, BC);
				} else {
					Pipe[JCurrent]->CalculaTemperaturaParedSinMotor(BC);
				}
			} else {
#ifdef ParticulateFilter
				for (int j = 0; j < NumberOfConcentrics; j++) {
					if (Pipe[JCurrent]->getNumeroTubo() == Concentric[j]
							->GetNumTuboExterno()) {
						Concentric[j]->CalculaTemperaturaPared(Engine, Theta,
								BC);
					}
				}
#endif
			}
			Pipe[JCurrent]->CalculaResultadosMedios(Theta);
			Pipe[JCurrent]->EstabilidadMetodoCalculo();
			if (Pipe[JCurrent]->getTime0() < TimeEndStep) {
				RecalculateStabilitySolver();
			}
		} else if (TimeMinDPF) {
#ifdef ParticulateFilter
			for (int j = 0; j < DPF[JCurrentDPF]->getNumeroHacesCanales(); j++)
			{
				for (int k = 0; k < 2; k++) {
					(DPF[JCurrentDPF]->GetCanal(j, k))
					->CalculaVariablesFundamentales();
					// printf("%lf\n",DPF[JActualDPF]->Time1DPF);
					double IncrementoTiempo = DPF[JCurrentDPF]->getTime1DPF()
					- DPF[JCurrentDPF]->getTime0DPF();
					(DPF[JCurrentDPF]->GetCanal(j, k))
					->CalculaCaracteristicasExtremos(BC,
							IncrementoTiempo);

					/* Calculo de las Condiciones de Contorno en los extremos de los canales */
					for (int i = 0; i < 2; i++) {
						if (i == 0)
						OneDEnd = (DPF[JCurrentDPF]->GetCanal(j, k))
						->getNodoIzq();
						if (i == 1)
						OneDEnd = (DPF[JCurrentDPF]->GetCanal(j, k))
						->getNodoDer();

						if (OneDEnd != 0) {
							BC[OneDEnd - 1]->CalculaCondicionContorno
							(DPF[JCurrentDPF]->getTime1DPF());
						}
					}
					(DPF[JCurrentDPF]->GetCanal(j, k))->ActualizaValoresNuevos
					(BC);
					(DPF[JCurrentDPF]->GetCanal(j, k))->ActualizaPropiedadesGas
					();

					(DPF[JCurrentDPF]->GetCanal(j, k))->ReduccionFlujoSubsonico
					();

				}
				SolveAdjacentElements(OneDEnd, DPF[JCurrentDPF]->getTime1DPF());

				if (!EngineBlock) {
					if (DPF[JCurrentDPF]->getTime1DPF() < DPF[JCurrentDPF]
							->getDuracionCiclo()) {
						if (j == DPF[JCurrentDPF]->getNumeroHacesCanales() - 1)
						{
							(DPF[JCurrentDPF]->GetCanal(j, 0))
							->CalculaCoeficientePeliculaExterior
							(AmbientPressure);
						}
#ifdef ConcentricElement
						DPF[JCurrentDPF]->CalculoResistenciaTC(j, Pipe,
								Concentric);
#else
						DPF[JCurrentDPF]->CalculoResistenciaTC(j, Pipe, NULL);
#endif
					}
				}
				else if (Engine[0]->getCiclo() < 1) {
					if (j == DPF[JCurrentDPF]->getNumeroHacesCanales() - 1) {
						(DPF[JCurrentDPF]->GetCanal(j, 0))
						->CalculaCoeficientePeliculaExterior
						(AmbientPressure);
					}
#ifdef ConcentricElement
					DPF[JCurrentDPF]->CalculoResistenciaTC(j, Pipe, Concentric);
#else
					DPF[JCurrentDPF]->CalculoResistenciaTC(j, Pipe, NULL);
#endif
				}
			}
#ifdef ConcentricElement
			DPF[JCurrentDPF]->CalculoTransmisionCalor(Engine, Theta, Pipe,
					Concentric);
#else
			DPF[JCurrentDPF]->CalculoTransmisionCalor(Engine, Theta, Pipe,
					NULL);
#endif
			DPF[JCurrentDPF]->CalculoSubmodelos();
			DPF[JCurrentDPF]->CalculaResultadosMedios(Theta);

			DPF[JCurrentDPF]->CalculoEstabilidadDPF();
			if (DPF[JCurrentDPF]->getTime0DPF() < TimeEndStep) {
				RecalculateStabilitySolver();
			}
#endif
		}
		for (int j = 0; j < NumberOfSensors; j++) {
			Sensor[j]->ActualizaMedida(Pipe[JStepMax]->getTime1());
		}
	} while (JCurrent != JStepMax && JCurrentDPF != JStepMaxDPF);
	// Loop end for all pipes.

	if (EngineBlock) {
		UpdateEngine();
		SolveRoadLoadModel();
	}

	for (int i = 0; i < NumberOfPlenums; i++) {
		if (SimulationType == nmTransitorioRegimen
				|| SimulationType == nmTransitorioRegimenExterno
				|| !(Plenum[i]->getCalculadoPaso())) {
			if (PipeStepMax) {
				if (Plenum[i]->getTipoDeposito() == nmDepVolVble) {
					Plenum[i]->UpdateProperties0DModel(
							Pipe[JStepMax]->getTime0());
				} else {
					Plenum[i]->ActualizaTiempo(Pipe[JStepMax]->getTime0());
				}
			} else if (DPFStepMax) {
#ifdef ParticulateFilter
				if (Plenum[i]->getTipoDeposito() == nmDepVolVble) {
					Plenum[i]->UpdateProperties0DModel
					(DPF[JStepMaxDPF]->getTime0DPF());
				}
				else {
					Plenum[i]->ActualizaTiempo(DPF[JStepMaxDPF]->getTime0DPF());
				}
#endif
			}
		}
	}

	UpdateTurbocharger();
}

void TOpenWAM::SolveAdjacentElements(int OneDEnd, double TiempoActual) {
	try {
		int NumDepInicial, NumeroCilindro;
		int NumDepSiguiente;
		bool CalculaElementosAdyacentes = false;
		bool CalculoCilindro = false;
		bool CalculoDeposito = false;
		int indiceUED;

		if (BC[OneDEnd - 1]->getTipoCC() == nmPipeToPlenumConnection) {
			CalculaElementosAdyacentes = true;
			CalculoDeposito = true;
		} else if (BC[OneDEnd - 1]->getTipoCC() == nmCompresor) {
			if (dynamic_cast<TCCCompresor*>(BC[OneDEnd - 1])->getCompressor()->getModeloCompresor()
					== nmCompOriginal) {
				if (dynamic_cast<TCCCompresor*>(BC[OneDEnd - 1])->getEntradaCompresor()
						== nmPlenum) {
					CalculaElementosAdyacentes = true;
					CalculoDeposito = true;
				}
			}
		} else if (BC[OneDEnd - 1]->getTipoCC() == nmIntakeValve
				|| BC[OneDEnd - 1]->getTipoCC() == nmExhaustValve) {
			CalculaElementosAdyacentes = true;
			CalculoCilindro = true;
		}

		if (CalculaElementosAdyacentes) {

			/* Se determina el namero de deposito o cilindro al que pertenece la condicion de contorno current */
			if (BC[OneDEnd - 1]->getTipoCC() == nmPipeToPlenumConnection) {
				NumDepInicial =
						dynamic_cast<TCCDeposito*>(BC[OneDEnd - 1])->getPlenum()->getNumeroDeposito();
				if (dynamic_cast<TCCDeposito*>(BC[OneDEnd - 1])->getValvula()->getCDTubVol()
						== 0
						&& dynamic_cast<TCCDeposito*>(BC[OneDEnd - 1])->getValvula()->getCDVolTub()
								== 0) {
					Plenum[NumDepInicial - 1]->PutCalculadoPaso(false);
				} else
					Plenum[NumDepInicial - 1]->PutCalculadoPaso(true);
			} else if (BC[OneDEnd - 1]->getTipoCC() == nmCompresor) {
				if (dynamic_cast<TCCCompresor*>(BC[OneDEnd - 1])->getCompressor()->getModeloCompresor()
						== nmCompOriginal) {
					if (dynamic_cast<TCCCompresor*>(BC[OneDEnd - 1])->getEntradaCompresor()
							== nmPlenum) {
						NumDepInicial = dynamic_cast<TCCCompresor*>(BC[OneDEnd
								- 1])->getPlenum()->getNumeroDeposito();
						Plenum[NumDepInicial - 1]->PutCalculadoPaso(true);
					}
				}
			} else if (BC[OneDEnd - 1]->getTipoCC() == nmIntakeValve
					|| BC[OneDEnd - 1]->getTipoCC() == nmExhaustValve) {
				NumeroCilindro =
						dynamic_cast<TCCCilindro*>(BC[OneDEnd - 1])->getNumeroCilindro();
				if (dynamic_cast<TCCCilindro*>(BC[OneDEnd - 1])->getValvula()->getCDTubVol()
						== 0
						&& dynamic_cast<TCCCilindro*>(BC[OneDEnd - 1])->getValvula()->getCDVolTub()
								== 0) {
					Engine[0]->GetCilindro(NumeroCilindro - 1)->PutCalculadoPaso(
							false);
				} else
					Engine[0]->GetCilindro(NumeroCilindro - 1)->PutCalculadoPaso(
							true);
			}

			/* Si se trata de un deposito de volumen constante o variable se inicia la busqueda de condiciones de contorno de tipo
			 union entre depositos o compresores entre depositos que posea, para realizar su calculo. Esta busqueda  se realiza
			 de forma recursiva hasta que se llega a otro tubo. */
			if (CalculoDeposito) {
				if (Plenum[NumDepInicial - 1]->getCalculadoPaso()) {
					if (Plenum[NumDepInicial - 1]->getTipoDeposito()
							== nmDepVolCte
							|| Plenum[NumDepInicial - 1]->getTipoDeposito()
									== nmDepVolVble) {
						for (int i = 0;
								i < Plenum[NumDepInicial - 1]->getNUnionesED();
								i++) {
							if (Plenum[NumDepInicial - 1]->GetCCUnionEntreDep(i)->getTipoCC()
									== nmCompresor) {
								if (dynamic_cast<TCCCompresor*>(Plenum[NumDepInicial
										- 1]->GetCCUnionEntreDep(i))->getCompressor()->getModeloCompresor()
										== nmCompPlenums
										&& dynamic_cast<TCCCompresor*>(Plenum[NumDepInicial
												- 1]->GetCCUnionEntreDep(i))->getInstanteCalculo()
												!= TiempoActual) {

									/* Aqui se determina el siguiente deposito en el que se continuara la busqueda */
									if (dynamic_cast<TCCCompresor*>(Plenum[NumDepInicial
											- 1]->GetCCUnionEntreDep(i))->getNumeroDepositoRot()
											== NumDepInicial) {
										NumDepSiguiente =
												dynamic_cast<TCCCompresor*>(Plenum[NumDepInicial
														- 1]->GetCCUnionEntreDep(
														i))->getNumeroDepositoEst();
									} else
										NumDepSiguiente =
												dynamic_cast<TCCCompresor*>(Plenum[NumDepInicial
														- 1]->GetCCUnionEntreDep(
														i))->getNumeroDepositoRot();

									Plenum[NumDepSiguiente - 1]->PutCalculadoPaso(
											true);

									/* Calculo de la condicion de contorno compresor entre depositos encontrada */
									dynamic_cast<TCCCompresor*>(Plenum[NumDepInicial
											- 1]->GetCCUnionEntreDep(i))->ObtencionValoresInstantaneos(
											Theta, TiempoActual);
									Plenum[NumDepInicial - 1]->GetCCUnionEntreDep(
											i)->CalculaCondicionContorno(
											TiempoActual);
									dynamic_cast<TCCCompresor*>(Plenum[NumDepInicial
											- 1]->GetCCUnionEntreDep(i))->PutInstanteCalculo(
											TiempoActual);
								}
								/* Comienzo de la busqueda recursiva en el siguiente deposito */
								if (Plenum[NumDepSiguiente - 1]->getCalculadoPaso()) {
									SolveBranch(NumDepSiguiente, TiempoActual);
								}
							}
							if (Plenum[NumDepInicial - 1]->GetCCUnionEntreDep(i)->getTipoCC()
									== nmUnionEntreDepositos
									&& dynamic_cast<TCCUnionEntreDepositos*>(Plenum[NumDepInicial
											- 1]->GetCCUnionEntreDep(i))->getInstanteCalculo()
											!= TiempoActual) {

								/* Aqui se determina el siguiente deposito en el que se continuara la busqueda */
								if (dynamic_cast<TCCUnionEntreDepositos*>(Plenum[NumDepInicial
										- 1]->GetCCUnionEntreDep(i))->getNumeroDeposito1()
										== NumDepInicial) {
									NumDepSiguiente =
											dynamic_cast<TCCUnionEntreDepositos*>(Plenum[NumDepInicial
													- 1]->GetCCUnionEntreDep(i))->getNumeroDeposito2();
								} else
									NumDepSiguiente =
											dynamic_cast<TCCUnionEntreDepositos*>(Plenum[NumDepInicial
													- 1]->GetCCUnionEntreDep(i))->getNumeroDeposito1();

								for (int j = 0;
										j
												< Plenum[NumDepSiguiente - 1]->getNUnionesED();
										j++) {
									if (Plenum[NumDepSiguiente - 1]->GetCCUnionEntreDep(
											j)->getTipoCC() == nmCompresor) {
										if (dynamic_cast<TCCCompresor*>(Plenum[NumDepSiguiente
												- 1]->GetCCUnionEntreDep(j))->getNumeroCC()
												== dynamic_cast<TCCUnionEntreDepositos*>(Plenum[NumDepInicial
														- 1]->GetCCUnionEntreDep(
														i))->getNumeroCC()) {
											indiceUED = j;
										}
									} else if (Plenum[NumDepSiguiente - 1]->GetCCUnionEntreDep(
											j)->getTipoCC()
											== nmUnionEntreDepositos) {
										if (dynamic_cast<TCCUnionEntreDepositos*>(Plenum[NumDepSiguiente
												- 1]->GetCCUnionEntreDep(j))->getNumeroCC()
												== dynamic_cast<TCCUnionEntreDepositos*>(Plenum[NumDepInicial
														- 1]->GetCCUnionEntreDep(
														i))->getNumeroCC()) {
											indiceUED = j;
										}
									}
								}
								if (dynamic_cast<TCCUnionEntreDepositos*>(Plenum[NumDepSiguiente
										- 1]->GetCCUnionEntreDep(indiceUED))->getValvula()->getCDTubVol()
										== 0
										&& dynamic_cast<TCCUnionEntreDepositos*>(Plenum[NumDepSiguiente
												- 1]->GetCCUnionEntreDep(
												indiceUED))->getValvula()->getCDVolTub()
												== 0) {
									Plenum[NumDepSiguiente - 1]->PutCalculadoPaso(
											false);
								} else
									Plenum[NumDepSiguiente - 1]->PutCalculadoPaso(
											true);

								/* Calculo de la condicion de contorno union entre depositos encontrada */
								if (dynamic_cast<TCCUnionEntreDepositos*>(Plenum[NumDepInicial
										- 1]->GetCCUnionEntreDep(i))->getValvula()->getTypeOfValve()
										!= nmCDFijo) {
									if (EngineBlock) {
										dynamic_cast<TCCUnionEntreDepositos*>(Plenum[NumDepInicial
												- 1]->GetCCUnionEntreDep(i))->CalculaCoeficientesDescarga(
												TiempoActual,
												Engine[0]->getMasaFuel(),
												Engine[0]->getRegimen());
									} else {
										dynamic_cast<TCCUnionEntreDepositos*>(Plenum[NumDepInicial
												- 1]->GetCCUnionEntreDep(i))->CalculaCoeficientesDescarga(
												TiempoActual);
									}
								}

								dynamic_cast<TCCUnionEntreDepositos*>(Plenum[NumDepInicial
										- 1]->GetCCUnionEntreDep(i))->PutInstanteCalculo(
										TiempoActual);
								Plenum[NumDepInicial - 1]->GetCCUnionEntreDep(i)->CalculaCondicionContorno(
										TiempoActual);
								dynamic_cast<TCCUnionEntreDepositos*>(Plenum[NumDepInicial
										- 1]->GetCCUnionEntreDep(i))->AcumulaResultadosMediosUED(
										TiempoActual);
								dynamic_cast<TCCUnionEntreDepositos*>(Plenum[NumDepInicial
										- 1]->GetCCUnionEntreDep(i))->getValvula()->AcumulaCDMedio(
										TiempoActual);

								/* Comienzo de la busqueda recursiva en el siguiente deposito */
								if (Plenum[NumDepSiguiente - 1]->getCalculadoPaso()) {
									SolveBranch(NumDepSiguiente, TiempoActual);
								}
							}

						}
					}
				}
			}

			if (CalculoCilindro) {
				if (Engine[0]->GetCilindro(NumeroCilindro - 1)->getCalculadoPaso()) {
					Engine[0]->GetCilindro(NumeroCilindro - 1)->ActualizaPropiedades(
							TiempoActual);
					Engine[0]->GetCilindro(NumeroCilindro - 1)->CalculaVariablesResultados();
					Engine[0]->GetCilindro(NumeroCilindro - 1)->AcumulaResultadosMediosCilindro(
							TiempoActual);
					Engine[0]->AcumulaResultadosMediosBloqueMotor(TiempoActual,
							NumeroCilindro);
				}
			} else if (Plenum[NumDepInicial - 1]->getCalculadoPaso()) {
				/* Calculo del Deposito en el instante de calculo del Pipe Actual */
				Plenum[NumDepInicial - 1]->UpdateProperties0DModel(
						TiempoActual);
			}
		}

	} catch (Exception & N) {
		std::cout << " ERROR : SolveAdjacentElements " << std::endl;
		std::cout << " Tipo de error : " << N.Message.c_str() << std::endl;
		throw Exception(N.Message);
	}
}

void TOpenWAM::SolveBranch(int NumDeposito, double TiempoActual) {

	try {

		bool ExisteDepSiguiente = false;
		int NumDepSiguiente;
		int indiceUED;

		for (int i = 0; i < Plenum[NumDeposito - 1]->getNUnionesED(); i++) {
			if (Plenum[NumDeposito - 1]->GetCCUnionEntreDep(i)->getTipoCC()
					== nmCompresor) {
				if (dynamic_cast<TCCCompresor*>(Plenum[NumDeposito - 1]->GetCCUnionEntreDep(
						i))->getCompressor()->getModeloCompresor()
						== nmCompPlenums
						&& dynamic_cast<TCCCompresor*>(Plenum[NumDeposito - 1]->GetCCUnionEntreDep(
								i))->getInstanteCalculo() != TiempoActual) {

					/* Aqui se determina el siguiente deposito en el que se continuara la busqueda */
					if (dynamic_cast<TCCCompresor*>(Plenum[NumDeposito - 1]->GetCCUnionEntreDep(
							i))->getNumeroDepositoRot() == NumDeposito) {
						NumDepSiguiente =
								dynamic_cast<TCCCompresor*>(Plenum[NumDeposito
										- 1]->GetCCUnionEntreDep(i))->getNumeroDepositoEst();
					} else
						NumDepSiguiente =
								dynamic_cast<TCCCompresor*>(Plenum[NumDeposito
										- 1]->GetCCUnionEntreDep(i))->getNumeroDepositoRot();
					ExisteDepSiguiente = true;

					Plenum[NumDepSiguiente - 1]->PutCalculadoPaso(true);

					/* Calculo de la condicion de contorno compresor entre depositos encontrada */
					dynamic_cast<TCCCompresor*>(Plenum[NumDeposito - 1]->GetCCUnionEntreDep(
							i))->ObtencionValoresInstantaneos(Theta,
							TiempoActual);
					Plenum[NumDeposito - 1]->GetCCUnionEntreDep(i)->CalculaCondicionContorno(
							TiempoActual);
					dynamic_cast<TCCCompresor*>(Plenum[NumDeposito - 1]->GetCCUnionEntreDep(
							i))->PutInstanteCalculo(TiempoActual);
				}
			}
			if (Plenum[NumDeposito - 1]->GetCCUnionEntreDep(i)->getTipoCC()
					== nmUnionEntreDepositos
					&& dynamic_cast<TCCUnionEntreDepositos*>(Plenum[NumDeposito
							- 1]->GetCCUnionEntreDep(i))->getInstanteCalculo()
							!= TiempoActual) {

				/* Aqui se determina el siguiente deposito en el que se continuara la busqueda */
				if (dynamic_cast<TCCUnionEntreDepositos*>(Plenum[NumDeposito - 1]->GetCCUnionEntreDep(
						i))->getNumeroDeposito1() == NumDeposito) {
					NumDepSiguiente =
							dynamic_cast<TCCUnionEntreDepositos*>(Plenum[NumDeposito
									- 1]->GetCCUnionEntreDep(i))->getNumeroDeposito2();
				} else
					NumDepSiguiente =
							dynamic_cast<TCCUnionEntreDepositos*>(Plenum[NumDeposito
									- 1]->GetCCUnionEntreDep(i))->getNumeroDeposito1();
				ExisteDepSiguiente = true;

				for (int j = 0;
						j < Plenum[NumDepSiguiente - 1]->getNUnionesED(); j++) {
					if (Plenum[NumDepSiguiente - 1]->GetCCUnionEntreDep(j)->getTipoCC()
							== nmCompresor) {
						if (dynamic_cast<TCCCompresor*>(Plenum[NumDepSiguiente
								- 1]->GetCCUnionEntreDep(j))->getNumeroCC()
								== dynamic_cast<TCCUnionEntreDepositos*>(Plenum[NumDeposito
										- 1]->GetCCUnionEntreDep(i))->getNumeroCC()) {
							indiceUED = j;
						}
					} else if (Plenum[NumDepSiguiente - 1]->GetCCUnionEntreDep(
							j)->getTipoCC() == nmUnionEntreDepositos) {
						if (dynamic_cast<TCCUnionEntreDepositos*>(Plenum[NumDepSiguiente
								- 1]->GetCCUnionEntreDep(j))->getNumeroCC()
								== dynamic_cast<TCCUnionEntreDepositos*>(Plenum[NumDeposito
										- 1]->GetCCUnionEntreDep(i))->getNumeroCC()) {
							indiceUED = j;
						}
					}
				}
				if (dynamic_cast<TCCUnionEntreDepositos*>(Plenum[NumDepSiguiente
						- 1]->GetCCUnionEntreDep(indiceUED))->getValvula()->getCDTubVol()
						== 0
						&& dynamic_cast<TCCUnionEntreDepositos*>(Plenum[NumDepSiguiente
								- 1]->GetCCUnionEntreDep(indiceUED))->getValvula()->getCDVolTub()
								== 0) {
					Plenum[NumDepSiguiente - 1]->PutCalculadoPaso(false);
				} else
					Plenum[NumDepSiguiente - 1]->PutCalculadoPaso(true);

				/* Calculo de la condicion de contorno compresor entre depositos encontrada */
				if (dynamic_cast<TCCUnionEntreDepositos*>(Plenum[NumDeposito - 1]->GetCCUnionEntreDep(
						i))->getValvula()->getTypeOfValve() != nmCDFijo) {
					if (EngineBlock) {
						dynamic_cast<TCCUnionEntreDepositos*>(Plenum[NumDeposito
								- 1]->GetCCUnionEntreDep(i))->CalculaCoeficientesDescarga(
								TiempoActual, Engine[0]->getMasaFuel(),
								Engine[0]->getRegimen());
					} else {
						dynamic_cast<TCCUnionEntreDepositos*>(Plenum[NumDeposito
								- 1]->GetCCUnionEntreDep(i))->CalculaCoeficientesDescarga(
								TiempoActual);
					}
				}

				dynamic_cast<TCCUnionEntreDepositos*>(Plenum[NumDeposito - 1]->GetCCUnionEntreDep(
						i))->PutInstanteCalculo(TiempoActual);
				Plenum[NumDeposito - 1]->GetCCUnionEntreDep(i)->CalculaCondicionContorno(
						TiempoActual);
				dynamic_cast<TCCUnionEntreDepositos*>(Plenum[NumDeposito - 1]->GetCCUnionEntreDep(
						i))->AcumulaResultadosMediosUED(TiempoActual);
				dynamic_cast<TCCUnionEntreDepositos*>(Plenum[NumDeposito - 1]->GetCCUnionEntreDep(
						i))->getValvula()->AcumulaCDMedio(TiempoActual);

			}
			if (ExisteDepSiguiente) {
				if (Plenum[NumDepSiguiente - 1]->getCalculadoPaso()) {
					SolveBranch(NumDepSiguiente, TiempoActual);
				}
			}
		}

		Plenum[NumDeposito - 1]->UpdateProperties0DModel(TiempoActual);

	} catch (Exception & N) {
		std::cout << " ERROR : SolveBranch " << std::endl;
		std::cout << " Tipo de error : " << N.Message.c_str() << std::endl;
		throw Exception(N.Message);
	}
}

void TOpenWAM::UpdateEngine() {
	for (int i = 0; i < Engine[0]->getGeometria().NCilin; i++) {
		if (SimulationType == nmTransitorioRegimen
				|| SimulationType == nmTransitorioRegimenExterno
				|| !(Engine[0]->GetCilindro(i)->getCalculadoPaso())) {
			if (PipeStepMax) {
				if (Engine[0]->GetCilindro(i)->getTiempoActual()
						< Pipe[JStepMax]->getTime0()) {
					Engine[0]->GetCilindro(i)->ActualizaPropiedades(
							Pipe[JStepMax]->getTime0());
					Engine[0]->GetCilindro(i)->CalculaVariablesResultados();
					Engine[0]->GetCilindro(i)->AcumulaResultadosMediosCilindro(
							Pipe[JStepMax]->getTime0());
					Engine[0]->AcumulaResultadosMediosBloqueMotor(
							Pipe[JStepMax]->getTime0(), i + 1);
					for (int j = 0;
							j < Engine[0]->GetCilindro(i)->getNumeroUnionesAdm();
							j++) {
						dynamic_cast<TCCCilindro*>(Engine[0]->GetCilindro(i)->GetCCValvulaAdm(
								j))->ActualizaAnguloValvula(
								Pipe[JStepMax]->getTime0(),
								Engine[0]->getRegimen());
					}
					for (int j = 0;
							j < Engine[0]->GetCilindro(i)->getNumeroUnionesEsc();
							j++) {
						dynamic_cast<TCCCilindro*>(Engine[0]->GetCilindro(i)->GetCCValvulaEsc(
								j))->ActualizaAnguloValvula(
								Pipe[JStepMax]->getTime0(),
								Engine[0]->getRegimen());
					}
				}
			} else if (DPFStepMax) {
#ifdef ParticulateFilter
				if (Engine[0]->GetCilindro(i)->getTiempoActual()
						< DPF[JStepMaxDPF]->getTime0DPF()) {
					Engine[0]->GetCilindro(i)->ActualizaPropiedades
					(DPF[JStepMaxDPF]->getTime0DPF());
					Engine[0]->GetCilindro(i)->CalculaVariablesResultados();
					Engine[0]->GetCilindro(i)->AcumulaResultadosMediosCilindro
					(DPF[JStepMaxDPF]->getTime0DPF());
					Engine[0]->AcumulaResultadosMediosBloqueMotor
					(DPF[JStepMaxDPF]->getTime0DPF(), i + 1);
					for (int j = 0;
							j < Engine[0]->GetCilindro(i)->getNumeroUnionesAdm();
							j++) {
						dynamic_cast<TCCCilindro*>
						(Engine[0]->GetCilindro(i)->GetCCValvulaAdm(j))
						->ActualizaAnguloValvula
						(DPF[JStepMaxDPF]->getTime0DPF(),
								Engine[0]->getRegimen());
					}
					for (int j = 0;
							j < Engine[0]->GetCilindro(i)->getNumeroUnionesEsc();
							j++) {
						dynamic_cast<TCCCilindro*>
						(Engine[0]->GetCilindro(i)->GetCCValvulaEsc(j))
						->ActualizaAnguloValvula
						(DPF[JStepMaxDPF]->getTime0DPF(),
								Engine[0]->getRegimen());
					}
				}
#endif
			}
		} else if (Engine[0]->GetCilindro(i)->getCalculadoPaso()) {
			/* !
			 If in this time sted the cylinder has been calculate in CalculaElementosAdyacentes
			 this parameter is asigned as false
			 */Engine[0]->GetCilindro(i)->PutCalculadoPaso(false);
		}
	}
}

void TOpenWAM::SolveRoadLoadModel() {
	Engine[0]->ModeloDeVehiculo(AcumulatedTime);
	if (SimulationType == nmTransitorioRegimen
			|| SimulationType == nmTransitorioRegimenExterno) {
		// ! Update speed of variable volume plenums connected to the engine.
		for (int i = 0; i < NumberOfPlenums; i++) {
			if (Plenum[i]->getTipoDeposito() == nmDepVolVble) {
				dynamic_cast<TDepVolVariable*>(Plenum[i])->UpdateSpeed(
						Engine[0]->getRegimen());
			}
		}

	}
}

void TOpenWAM::UpdateTurbocharger() {
	for (int i = 0; i < NumberOfAxis; i++) {
		Axis[i]->CalculaEjesTurbogrupo(Theta, SimulationType, AcumulatedTime,
				CrankAngle);
		Axis[i]->AcumulaResultadosMediosEje(AcumulatedTime);
	}
}

void TOpenWAM::CalculateFlowCommon() {

	for (int j = 0; j < NumberOfPipes; j++) {
		Pipe[j]->CalculaVariablesFundamentales();
		Pipe[j]->CalculaCaracteristicasExtremos(BC, Run.TimeStep);
	}
#ifdef ParticulateFilter
	for (int i = 0; i < NumberOfDPF; i++) {
		for (int j = 0; j < DPF[i]->getNumeroHacesCanales(); j++) {
			for (int k = 0; k < 2; k++) {
				(DPF[i]->GetCanal(j, k))->CalculaVariablesFundamentales();
				(DPF[i]->GetCanal(j, k))->CalculaCaracteristicasExtremos(BC,
						Run.TimeStep);
			}
		}
	}
#endif

	for (int i = 0; i < NumberOfConnections; i++) {
		if (BC[i]->getTipoCC() == nmVolumetricCompressor) {
			dynamic_cast<TCCCompresorVolumetrico*>(BC[i])->ObtencionValoresInstantaneos(
					ene);
		} else if (BC[i]->getTipoCC() == nmInjectionEnd) {
			dynamic_cast<TCCExtremoInyeccion*>(BC[i])->ObtencionValoresInstantaneos(
					Theta);
		} else if (BC[i]->getTipoCC() == nmCompresor) {
			dynamic_cast<TCCCompresor*>(BC[i])->ObtencionValoresInstantaneos(
					Theta, TimeEndStep);
		}
		BC[i]->CalculaCondicionContorno(TimeEndStep);

		if (BC[i]->getTipoCC() == nmUnionEntreDepositos) {
			dynamic_cast<TCCUnionEntreDepositos*>(BC[i])->AcumulaResultadosMediosUED(
					TimeEndStep);
			dynamic_cast<TCCUnionEntreDepositos*>(BC[i])->getValvula()->AcumulaCDMedio(
					TimeEndStep);
		}
	}

	for (int j = 0; j < NumberOfPipes; j++) {
		Pipe[j]->ActualizaValoresNuevos(BC);
		Pipe[j]->ActualizaPropiedadesGas();

		Pipe[j]->ReduccionFlujoSubsonico();

		Pipe[j]->CalculaCoeficientePeliculaInterior(BC);
		if (!EngineBlock) {
			Pipe[j]->CalculaCoeficientePeliculaExterior(Engine, AmbientPressure,
					AmbientTemperature);
			Pipe[j]->CalculaResistenciasdePared(BC);
		} else {
			if (Engine[0]->getCiclo() < 1) {
				Pipe[j]->CalculaCoeficientePeliculaExterior(Engine,
						AmbientPressure, AmbientTemperature);
				Pipe[j]->CalculaResistenciasdePared(BC);
			}
		}
		if (!Pipe[j]->getConcentrico()) {
			if (Engine != NULL) {
				Pipe[j]->CalculaTemperaturaPared(Engine, Theta, CrankAngle, BC);
			} else {
				Pipe[j]->CalculaTemperaturaParedSinMotor(BC);
			}
		} else {
#ifdef ConcentricElement
			for (int j = 0; j < NumberOfConcentrics; j++) {
				if (Pipe[j]->getNumeroTubo() == Concentric[j]->GetNumTuboExterno
						()) {
					Concentric[j]->CalculaTemperaturaPared(Engine, Theta, BC);
				}
			}
#endif
		}

		Pipe[j]->CalculaResultadosMedios(Theta);

		Pipe[j]->EstabilidadMetodoCalculo();
	}
#ifdef ParticulateFilter
	for (int i = 0; i < NumberOfDPF; i++) {
		for (int j = 0; j < DPF[i]->getNumeroHacesCanales(); j++) {
			for (int k = 0; k < 2; k++) {
				(DPF[i]->GetCanal(j, k))->ActualizaValoresNuevos(BC);
				(DPF[i]->GetCanal(j, k))->ActualizaPropiedadesGas();
				(DPF[i]->GetCanal(j, k))->ReduccionFlujoSubsonico();
			}
			if (!EngineBlock) {
				if (j == DPF[i]->getNumeroHacesCanales() - 1) {
					(DPF[i]->GetCanal(j, 0))->CalculaCoeficientePeliculaExterior
					(AmbientPressure);
				}
				DPF[i]->CalculoResistenciaTC(j, Pipe, Concentric);
			}
			else if (Engine[0]->getCiclo() < 1) {
				if (j == DPF[i]->getNumeroHacesCanales() - 1) {
					(DPF[i]->GetCanal(j, 0))->CalculaCoeficientePeliculaExterior
					(AmbientPressure);
				}
				DPF[i]->CalculoResistenciaTC(j, Pipe, Concentric);
			}
		}
		DPF[i]->CalculoTransmisionCalor(Engine, Theta, Pipe, Concentric);
		DPF[i]->CalculoSubmodelos();
		DPF[i]->CalculaResultadosMedios(Theta);

		DPF[i]->CalculoEstabilidadDPF();
	}
#endif
	for (int j = 0; j < NumberOfSensors; j++) {
		Sensor[j]->ActualizaMedida(Pipe[JStepMax]->getTime1());
	}

	if (EngineBlock) {
		UpdateEngine();
		SolveRoadLoadModel();
	}

	for (int i = 0; i < NumberOfPlenums; i++) {
		Plenum[i]->UpdateProperties0DModel(TimeEndStep);
	}

	UpdateTurbocharger();

	if (ThereIsDLL) {

		comunica_wam_dll();

		Actuadores();

	} /* fin haydll */
}

void TOpenWAM::ManageOutput() {
	if (Engine != NULL) {
		Output->WriteInstantaneous(EngineBlock, CrankAngle, Run.AngleStep,
				Engine[0], SimulationDuration);
	} else {
		Output->WriteInstantaneous(EngineBlock, CrankAngle, Run.AngleStep,
		NULL, SimulationDuration);
	}

	Output->CopyInstananeousResultsToFile(0);

	Output->HeaderInstantaneousResults(EXTERN, ThereIsDLL, EngineBlock,
			SpeciesName);

#ifdef gestorcom
	if (GestorWAM != NULL)
	GestorWAM->CabeceraResInstantActualizada();
	if (GestorWAM != NULL)
	GestorWAM->FichResInstantActualizado();
#endif
	// OUTPUT ->
	Output->PlotControl(Theta0, Theta, Run.CycleDuration);

	if (EngineBlock) {

		Output->OutputInstantaneousResults(EXTERN, ThereIsDLL, EngineBlock,
				Theta, Engine[0], AcumulatedTime);

		Output->WriteSpaceTime(EngineBlock, Engine[0], Run.CycleDuration);

		Output->PrintSpaceTimeResults(EngineBlock, Theta, Run.CycleDuration,
				Engine, SpeciesNumber);

		if (CrankAngle - Run.AngleStep <= 0. && Theta >= 750.) {
			Output->OutputAverageResults(AcumulatedTime, EXTERN, ThereIsDLL);

			Output->CopyAverageResultsToFile(1);

#ifdef gestorcom
			if (GestorWAM != NULL)
			GestorWAM->FichResMediosActualizado();
#endif

			Engine[0]->PrestacionesMotor();

			for (int i = 0; i < Engine[0]->getGeometria().NCilin; i++) {
				Engine[0]->GetCilindro(i)->SalidaGeneralCilindros();
			}

			printf(" \n INFO : == CYCLE N. %d == \n \n ",
					Engine[0]->getCiclo() + 1);

		}
	} else {
		Output->OutputInstantaneousResults(EXTERN, ThereIsDLL, EngineBlock,
				Theta, NULL, AcumulatedTime);

		Output->WriteSpaceTime(EngineBlock, NULL, Run.CycleDuration);

		Output->PrintSpaceTimeResults(EngineBlock, Theta, Run.CycleDuration,
		NULL, SpeciesNumber);
	}

}

void TOpenWAM::GeneralOutput() {

	Output->CopyInstananeousResultsToFile(1);

	if (EngineBlock) {
		Engine[0]->PrestacionesMotor();
		for (int i = 0; i < Engine[0]->getGeometria().NCilin; i++) {
			Engine[0]->GetCilindro(i)->SalidaGeneralCilindros();
		}
	}
	for (int i = 0; i < NumberOfPlenums; i++) {
		Plenum[i]->SalidaGeneralDep(SpeciesName);
	}
	for (int i = 0; i < NumberOfPipes; i++) {
		Pipe[i]->SalidaGeneralTubos(SpeciesName);
	}
}

bool TOpenWAM::CalculationEnd() {
	return Output->GetFControlAngle1() > thmax;
}

void TOpenWAM::ProgressBegin() {
	char* tzcharstring = new char[tzstr.length() + 1];
	std::strcpy(tzcharstring, tzstr.c_str());
	putenv(tzcharstring);

#ifdef gestorcom
	if (GestorWAM != NULL)
	GestorWAM->NuevoMensaje("Calculating main loop...");
#endif
	// tzset();
	ftime(&begining);
	printf(" Seconds since 1 / 1 / 1970 GMT : % ld \n ", begining.time);
	printf(" Thousandths of a second : %d \n ", begining.millitm);
}

void TOpenWAM::ProgressEnd() {

	ftime(&final);
	float tiempotot = (final.time - begining.time) * 1000
			+ (final.millitm - begining.millitm);

	int seg = int(tiempotot / 1000.);
	int min = int(seg / 60.);
	int hor = int(min / 60.);
	int mil = int(tiempotot) - seg * 1000;
	seg = seg - min * 60;
	min = min - hor * 60;
	std::cout << std::endl;
	std::cout << "===================================" << std::endl;
	printf("Time consumed: %d:%02d:%02d,%03d \n", hor, min, seg, mil);
	std::cout << "===================================" << std::endl;
	std::cout << std::endl;
}

void TOpenWAM::NewEngineCycle() {

	if (EngineBlock) {
		if (CrankAngle - Run.AngleStep <= 0.
				&& Theta >= Engine[0]->getAngTotalCiclo()) {

			Engine[0]->PutCiclo(Engine[0]->getCiclo() + 1);
			for (int i = 0; i < NumberOfPipes; i++) {
				Pipe[i]->CalculaCoeficientePeliculaExterior(Engine,
						AmbientPressure, AmbientTemperature);
				Pipe[i]->CalculaResistenciasdePared(BC);
			}
		}
	}
	// Calculo de las propiedades de transmision de calor en el filtro de particulas cada paso de integracion global
#ifdef ParticulateFilter
	for (int i = 0; i < NumberOfDPF; i++) {
		if (DPF[i]->getCicloDPF() > 1) {
			for (int j = 0; j < DPF[i]->getNumeroHacesCanales(); j++) {
				(DPF[i]->GetCanal(j, 0))->CalculaCoeficientePeliculaInterior();
				(DPF[i]->GetCanal(j, 1))->CalculaCoeficientePeliculaInterior();
				if (j == DPF[i]->getNumeroHacesCanales() - 1) {
					(DPF[i]->GetCanal(j, 0))->CalculaCoeficientePeliculaExterior
					(AmbientPressure);
					(DPF[i]->GetCanal(j, 1))->CalculaCoeficientePeliculaExterior
					(AmbientPressure);
				}
				DPF[i]->CalculoResistenciaTC(j, Pipe, Concentric);
			}
		}
	}
#endif
}

void TOpenWAM::UpdateExternalBoundary(int i, double U0, double U1, double T0,
		double T1, double P0, double P1, double t) {

	BCExtConnection[i]->UpdateCurrentExternalProperties(U0, U1, T0, T1, P0, P1,
			t);

}

void TOpenWAM::UpdateExternalBoundary(int i, double U0, double T0, double P0,
		double t) {

	BCExtConnectionVol[i - 1]->UpdateCurrentExternalProperties(U0, T0, P0, t);

}

void TOpenWAM::InitiateExternalBoundary(int i, double D0, double D1,
		double dX) {

	BCExtConnection[i]->AsignGeometricalData(D0, D1, dX);

}

void TOpenWAM::InitiateExternalBoundary(int i, double D0, double dX) {

	BCExtConnectionVol[i]->AsignGeometricalData(D0, dX);

}

void TOpenWAM::LoadNewData(int i, double* p, double* T, double* u) {

	BCExtConnectionVol[i]->LoadNewData(p, T, u);
}

bool TOpenWAM::GetIs_EndStep() {
	return Is_EndStep;
}

void TOpenWAM::comunica_wam_dll() {

	if (Pipe != NULL)
		EXTERN->Calculo_Sensores_Tubos(Pipe, Run.TimeStep);
	if (Plenum != NULL)
		EXTERN->Calculo_Sensores_Deposito(Plenum, Run.TimeStep);
	if (Axis != NULL)
		EXTERN->Calculo_Sensores_TG(Run.TimeStep, Axis);
	if (Turbine != NULL)
		EXTERN->Calculo_Sensores_Turbina(Run.TimeStep, Turbine);
	if (Engine != NULL)
		EXTERN->Calculo_Sensores_Cilindro(Run.TimeStep, Engine);
	if (Venturi != NULL)
		EXTERN->Calculo_Sensores_Venturi(Run.TimeStep, Venturi);
	if (Engine != NULL)
		EXTERN->Calculo_Sensores_Motor(Run.TimeStep, Engine, AcumulatedTime);
	EXTERN->LlamadaECU(Run.TimeStep, Engine);

	if (EXTERN->getConvergencia() && ConvergenceFirstTime == false) {
		ModificacionControlEjecucion();
		ConvergenceFirstTime = true;
	}

}

void TOpenWAM::ModificacionControlEjecucion() {
	int nuevaduracionejecucion;

	if (!EngineBlock) {
		if (Theta < 700.) {
			thmax = Theta + 20.;
		}
		grmax = 0.;
	} else {
		nuevaduracionejecucion = (Engine[0]->getCiclo() + 1) + 10;
		thmax = nuevaduracionejecucion * Engine[0]->getAngTotalCiclo();
		grmax = thmax - Engine[0]->getAngTotalCiclo();
	}

}

void TOpenWAM::Actuadores()

{
	int compo = 0, contador = 0;
	/* Asignacion de actuadores a variables de WAM */

	/* Extremos matlab */
	if (nematlab != 0) {
		for (int i = 0; i < nematlab; ++i) {
			MatlabDischarge[i]->PutPresion(EXTERN->GetOutput_dll(compo));
			MatlabDischarge[i]->PutTemperatura(
					EXTERN->GetOutput_dll(compo + 1) + 273.);
			compo += 2;
		}
	}

	/* Coeficientes de descarga */
	if (controlvalv == 1) {
		for (int i = 0; i <= NumberOfExternalCalculatedValves - 1; ++i) {
			dynamic_cast<TCDExterno*>(CCCalcExtern[i])->PutCDEntMatlab(
					EXTERN->GetOutput_dll(compo));
			dynamic_cast<TCDExterno*>(CCCalcExtern[i])->PutCDSalMatlab(
					EXTERN->GetOutput_dll(compo + 1));
			dynamic_cast<TCDExterno*>(CCCalcExtern[i])->PutCTorMatlab(
					EXTERN->GetOutput_dll(compo + 2));
			compo += 3;
		}
	}

	/* Gasto de combustible */
	if (EXTERN->getcontrolmfcomb()) {
		for (int i = 0; i < Engine[0]->getGeometria().NCilin; ++i) {
			if (Engine[0]->GetCilindro(i)->getAnguloActual()
					> Engine[0]->GetCilindro(i)->getDistribucion().CA
					&& Engine[0]->GetCilindro(i)->getAnguloAnterior()
							<= Engine[0]->GetCilindro(i)->getDistribucion().CA) {
				Engine[0]->GetCilindro(i)->PutMasaFuel(
						EXTERN->GetOutput_dll(compo));
				/* Actuador de fuel del cilindro en cuestion */
			}
			compo += 1; /* Hay que hacer un bucle */
		}
	}

	/* Inyeccion */
	if (EXTERN->getcontroliny()) {
		for (int i = 0; i < Engine[0]->getGeometria().NCilin; ++i) {
			if (Engine[0]->GetCilindro(i)->getAnguloActual()
					> Engine[0]->GetCilindro(i)->getDistribucion().CA
					&& Engine[0]->GetCilindro(i)->getAnguloAnterior()
							<= Engine[0]->GetCilindro(i)->getDistribucion().CA) {
				Engine[0]->GetCilindro(i)->PutNumeroInyecciones(
						EXTERN->GetOutput_dll(compo));
				Engine[0]->GetCilindro(i)->PutPresionInyeccion(
						EXTERN->GetOutput_dll(compo + 1));
				contador = 0;
				for (int j = 0; j < 8; j++) {
					if (Engine[0]->getACT()) {
						// Significa que la combustion es con ACT
						Engine[0]->GetCilindro(i)->PutSOP(j,
								EXTERN->GetOutput_dll(
										compo + 2 + j + contador));
						Engine[0]->GetCilindro(i)->PutMasaFuelPorInyeccion(j,
								EXTERN->GetOutput_dll(
										compo + 3 + j + contador));
					}
					contador++;
				}
			}
			compo += 18; /* Hay que hacer un bucle */
		}
	}

	for (int i = 0; i < CountVGT; ++i) {
		dynamic_cast<TEstatorTurbina*>(DatosTGV[i].Estator[0])->PutCDVbl(
				EXTERN->GetOutput_dll(compo));
		dynamic_cast<TRotorTurbina*>(DatosTGV[i].Rotor)->PutCDVbl(
				EXTERN->GetOutput_dll(compo + 1));
		DatosTGV[i].Rendimiento[0] = EXTERN->GetOutput_dll(compo + 2);
		if (DatosTGV[i].Entradas == 2) {
			dynamic_cast<TEstatorTurbina*>(DatosTGV[i].Estator[1])->PutCDVbl(
					EXTERN->GetOutput_dll(compo + 3));
			dynamic_cast<TRotorTurbina*>(DatosTGV[i].Rotor)->PutCDVbl(
					EXTERN->GetOutput_dll(compo + 4));
			DatosTGV[i].Rendimiento[1] = EXTERN->GetOutput_dll(compo + 5);
		}
		compo += 6;
	}

	if (EXTERN->getajustbaraba()) {
		Engine[0]->PutATCAdm(EXTERN->GetOutput_dll(compo));
		Engine[0]->PutATCEsc(EXTERN->GetOutput_dll(compo + 1));
		compo += 2;
	}

	if (EXTERN->getmodcomb()) {
		for (int i = 0; i <= Engine[0]->getGeometria().NCilin - 1; ++i) {
			Engine[0]->GetCilindro(i)->PutFQL(EXTERN->GetOutput_dll(compo));
			Engine[0]->GetCilindro(i)->PutInicioComb(
					EXTERN->GetOutput_dll(compo + 1));
			Engine[0]->GetCilindro(i)->PutFinComb(
					EXTERN->GetOutput_dll(compo + 2));
			compo += 3;
		}
	}

	if (SimulationType == nmTransitorioRegimenExterno) {
		Engine[0]->PutRegimen(EXTERN->GetOutput_dll(compo));
		compo += 1;
	}

	if (EXTERN->getFraccionMasicaEspeciesCil()) {
		for (int i = 0; i < Engine[0]->getGeometria().NCilin; ++i) {
			if (Engine[0]->GetCilindro(i)->getAnguloActual()
					> Engine[0]->GetCilindro(i)->getDistribucion().AE
					&& Engine[0]->GetCilindro(i)->getAnguloAnterior()
							<= Engine[0]->GetCilindro(i)->getDistribucion().AE) {
				for (int j = 0; j < Engine[0]->getSpeciesNumber() - 1; j++) { // Se pone -1 porque la ultima especie es siempre el EGR, y este no debe modificarlo el usuario.
					Engine[0]->GetCilindro(i)->PutFraccionMasicaEspecie(j,
							EXTERN->GetOutput_dll(compo));

				}
			}
			compo += Engine[0]->getSpeciesNumber();
		}

	}

	if (EXTERN->getControlK()) {
		for (int i = 0; i < NumTCCPerdidaPresion; ++i) {
			PerdidaPresion[i]->PutK(EXTERN->GetOutput_dll(compo));
			compo += 1;
		}
	}

	EXTERN->AcumulaMedias(Run.TimeStep);

}

void TOpenWAM::InitFlowIndependentNumThreads() {
	fi_num_threads = 1;
#ifdef WITH_OPENMP
	std::stringstream ss;
	int n_threads;
	char const* env_value = getenv("OMP_NUM_THREADS");
	if (env_value == NULL) {
		n_threads = omp_get_num_procs();
	} else {
		ss.str(env_value);
		if (!(ss >> n_threads)) {
			// OMP_NUM_THREADS isn't a valid integer.
			n_threads = 1;
		}
	}
	if (n_threads > 2) {
		fi_num_threads = 3;
	} else if (n_threads > 1) {
		fi_num_threads = 2;
	}
#endif
}

// ---------------------------------------------------------------------------

#pragma package(smart_init)kage(smart_init)age(smart_init)<|MERGE_RESOLUTION|>--- conflicted
+++ resolved
@@ -478,11 +478,7 @@
 	for (int i = 0; i < NumberOfConnections; i++) {
 		if (BC[i]->getTipoCC() == nmCompresor) {
 			dynamic_cast<TCCCompresor*>(BC[i])->ReadCompressorData(Compressor,
-<<<<<<< HEAD
-					fileinput, fileposition, AmbientTemperature,
-=======
 					fileinput.c_str(), fileposition, AmbientTemperature,
->>>>>>> 42518161
 					AmbientPressure);
 		}
 	}
@@ -518,35 +514,20 @@
 		fclose(FileInput);
 
 		if (Engine != NULL) {
-<<<<<<< HEAD
-			EXTERN->LeeFicherosDLL(fileinput, filepos, controlvalv, nematlab,
-=======
 			EXTERN->LeeFicherosDLL(fileinput.c_str(), filepos, controlvalv, nematlab,
->>>>>>> 42518161
 					Engine[0]->getGeometria().NCilin,
 					NumberOfExternalCalculatedValves, CountVGT, SpeciesNumber,
 					NumTCCPerdidaPresion);
 		} else {
-<<<<<<< HEAD
-			EXTERN->LeeFicherosDLL(fileinput, filepos, controlvalv, nematlab, 0,
-=======
 			EXTERN->LeeFicherosDLL(fileinput.c_str(), filepos, controlvalv, nematlab, 0,
->>>>>>> 42518161
 					NumberOfExternalCalculatedValves, CountVGT, SpeciesNumber,
 					NumTCCPerdidaPresion);
 		}
 		if (Pipe != NULL)
-<<<<<<< HEAD
-			EXTERN->Lee_Sens_Tubos(fileinput, filepos, Pipe, SpeciesModel,
-					ThereIsEGR, ThereIsFuel);
-		if (Plenum != NULL)
-			EXTERN->Lee_Sens_Dep(fileinput, filepos, Plenum, SpeciesModel,
-=======
 			EXTERN->Lee_Sens_Tubos(fileinput.c_str(), filepos, Pipe, SpeciesModel,
 					ThereIsEGR, ThereIsFuel);
 		if (Plenum != NULL)
 			EXTERN->Lee_Sens_Dep(fileinput.c_str(), filepos, Plenum, SpeciesModel,
->>>>>>> 42518161
 					ThereIsEGR, ThereIsFuel);
 		if (Axis != NULL)
 			EXTERN->Lee_Sens_TG(fileinput.c_str(), filepos, Axis);
@@ -557,11 +538,7 @@
 		if (Venturi != NULL)
 			EXTERN->Lee_Sens_Vent(fileinput.c_str(), filepos, Venturi);
 		if (Engine != NULL)
-<<<<<<< HEAD
-			EXTERN->Lee_Sens_Motor(fileinput, filepos, Theta,
-=======
 			EXTERN->Lee_Sens_Motor(fileinput.c_str(), filepos, Theta,
->>>>>>> 42518161
 					Engine[0]->getRegimen(), AcumulatedTime);
 		if (NumberOfConectionsBetweenPlenums != 0)
 			EXTERN->Lee_Sens_UED(fileinput.c_str(), filepos, BC);
@@ -818,17 +795,10 @@
 			Engine = new TBloqueMotor*[1];
 			Engine[0] = new TBloqueMotor(AmbientPressure, AmbientTemperature,
 					SpeciesModel, SpeciesNumber, GammaCalculation, ThereIsEGR);
-<<<<<<< HEAD
-			Engine[0]->LeeMotor(fileinput, filepos, SimulationType,
-					CyclesWithoutThemalInertia, EngineType,
-					AtmosphericComposition);
-			FileInput = fopen(fileinput, "r");
-=======
 			Engine[0]->LeeMotor(fileinput.c_str(), filepos, SimulationType,
 					CyclesWithoutThemalInertia, EngineType,
 					AtmosphericComposition);
 			FileInput = fopen(fileinput.c_str(), "r");
->>>>>>> 42518161
 			fsetpos(FileInput, &filepos);
 		}
 
@@ -855,21 +825,12 @@
 		for (int i = 0; i < NumberOfPipes; i++) {
 			Pipe[i] = new TTubo(SpeciesNumber, i, SimulationDuration, Engine,
 					SpeciesModel, GammaCalculation, ThereIsEGR);
-<<<<<<< HEAD
-			Pipe[i]->LeeDatosGeneralesTubo(fileinput, filepos);
-			if (EngineBlock) {
-				Pipe[i]->LeeDatosGeometricosTubo(fileinput, filepos,
-						Engine[0]->getRegimen(), tipomallado, Engine);
-			} else {
-				Pipe[i]->LeeDatosGeometricosTubo(fileinput, filepos, -1.,
-=======
 			Pipe[i]->LeeDatosGeneralesTubo(fileinput.c_str(), filepos);
 			if (EngineBlock) {
 				Pipe[i]->LeeDatosGeometricosTubo(fileinput.c_str(), filepos,
 						Engine[0]->getRegimen(), tipomallado, Engine);
 			} else {
 				Pipe[i]->LeeDatosGeometricosTubo(fileinput.c_str(), filepos, -1.,
->>>>>>> 42518161
 						tipomallado, Engine);
 			}
 			printf("INFO: Pipe n. %d - N. of cells %d - Mesh size = %g m.\n",
@@ -899,11 +860,7 @@
 
 		for (int i = 0; i < NumberOfDPF; i++) {
 			DPF[i] = new TDPF(i + 1, Engine, SpeciesNumber);
-<<<<<<< HEAD
-			DPF[i]->LeeDatosDPF(fileinput, filepos, SpeciesModel,
-=======
 			DPF[i]->LeeDatosDPF(fileinput.c_str(), filepos, SpeciesModel,
->>>>>>> 42518161
 					GammaCalculation, ThereIsEGR, Engine);
 		}
 
@@ -934,34 +891,20 @@
 			if (numducts == 2) {
 				Concentric[i] = new TConcentricoTubos(i);
 #ifdef ParticulateFilter
-<<<<<<< HEAD
-				Concentric[i]->LeeDatosTuboConcentrico(fileinput, filepos,
-						Pipe, DPF);
-#else
-				Concentric[i]->LeeDatosTuboConcentrico(fileinput, filepos,
-=======
 				Concentric[i]->LeeDatosTuboConcentrico(fileinput.c_str(), filepos,
 						Pipe, DPF);
 #else
 				Concentric[i]->LeeDatosTuboConcentrico(fileinput.c_str(), filepos,
->>>>>>> 42518161
 						Pipe, NULL);
 #endif
 			}
 			else if (numducts == 1) {
 				Concentric[i] = new TConcentricoDPF(i);
 #ifdef ParticulateFilter
-<<<<<<< HEAD
-				Concentric[i]->LeeDatosTuboConcentrico(fileinput, filepos,
-						Pipe, DPF);
-#else
-				Concentric[i]->LeeDatosTuboConcentrico(fileinput, filepos,
-=======
 				Concentric[i]->LeeDatosTuboConcentrico(fileinput.c_str(), filepos,
 						Pipe, DPF);
 #else
 				Concentric[i]->LeeDatosTuboConcentrico(fileinput.c_str(), filepos,
->>>>>>> 42518161
 						Pipe, NULL);
 #endif
 			}
@@ -1059,15 +1002,6 @@
 			fgetpos(FileInput, &filepos);
 			fclose(FileInput);
 			if (!EngineBlock) {
-<<<<<<< HEAD
-				TypeOfValve[i]->LeeDatosIniciales(fileinput, filepos, val,
-						EngineBlock, NULL);
-			} else {
-				TypeOfValve[i]->LeeDatosIniciales(fileinput, filepos, val,
-						EngineBlock, Engine[0]);
-			}
-			FileInput = fopen(fileinput, "r");
-=======
 				TypeOfValve[i]->LeeDatosIniciales(fileinput.c_str(), filepos, val,
 						EngineBlock, NULL);
 			} else {
@@ -1075,7 +1009,6 @@
 						EngineBlock, Engine[0]);
 			}
 			FileInput = fopen(fileinput.c_str(), "r");
->>>>>>> 42518161
 			fsetpos(FileInput, &filepos);
 		}
 
@@ -1121,24 +1054,14 @@
 				case 0:
 					Plenum[i] = new TDepVolCte(i, SpeciesModel, SpeciesNumber,
 							GammaCalculation, ThereIsEGR);
-<<<<<<< HEAD
-					Plenum[i]->LeeDatosGeneralesDepositos(fileinput, filepos);
-=======
 					Plenum[i]->LeeDatosGeneralesDepositos(fileinput.c_str(), filepos);
->>>>>>> 42518161
 					break;
 				case 1:
 					Plenum[i] = new TDepVolVariable(i, ncv, SpeciesModel,
 							SpeciesNumber, GammaCalculation, ThereIsEGR);
-<<<<<<< HEAD
-					Plenum[i]->LeeDatosGeneralesDepositos(fileinput, filepos);
-					dynamic_cast<TDepVolVariable*>(Plenum[i])->LeeDatosDepVolVariable(
-							fileinput, filepos, EngineBlock);
-=======
 					Plenum[i]->LeeDatosGeneralesDepositos(fileinput.c_str(), filepos);
 					dynamic_cast<TDepVolVariable*>(Plenum[i])->LeeDatosDepVolVariable(
 							fileinput.c_str(), filepos, EngineBlock);
->>>>>>> 42518161
 					ncv++;
 					break;
 				case 2:
@@ -1151,13 +1074,8 @@
 							numeroturbina);
 					fgetpos(FileInput, &filepos);
 					fclose(FileInput);
-<<<<<<< HEAD
-					Plenum[i]->LeeDatosGeneralesDepositos(fileinput, filepos);
-					dynamic_cast<TTurbina*>(Plenum[i])->LeeTurbina(fileinput,
-=======
 					Plenum[i]->LeeDatosGeneralesDepositos(fileinput.c_str(), filepos);
 					dynamic_cast<TTurbina*>(Plenum[i])->LeeTurbina(fileinput.c_str(),
->>>>>>> 42518161
 							filepos);
 					dynamic_cast<TTurbina*>(Plenum[i])->IniciaMedias();
 					NumberOfTurbines = NumberOfTurbines + 1;
@@ -1172,13 +1090,8 @@
 							numeroturbina);
 					fgetpos(FileInput, &filepos);
 					fclose(FileInput);
-<<<<<<< HEAD
-					Plenum[i]->LeeDatosGeneralesDepositos(fileinput, filepos);
-					dynamic_cast<TTurbina*>(Plenum[i])->LeeTurbina(fileinput,
-=======
 					Plenum[i]->LeeDatosGeneralesDepositos(fileinput.c_str(), filepos);
 					dynamic_cast<TTurbina*>(Plenum[i])->LeeTurbina(fileinput.c_str(),
->>>>>>> 42518161
 							filepos);
 					dynamic_cast<TTurbina*>(Plenum[i])->IniciaMedias();
 					NumberOfTurbines = NumberOfTurbines + 1;
@@ -1194,15 +1107,9 @@
 					fgetpos(FileInput, &filepos);
 					fclose(FileInput);
 					NumberOfVenturis = NumberOfVenturis + 1;
-<<<<<<< HEAD
-					Plenum[i]->LeeDatosGeneralesDepositos(fileinput, filepos);
-					dynamic_cast<TVenturi*>(Plenum[i])->LeeDatosVenturi(
-							fileinput, filepos);
-=======
 					Plenum[i]->LeeDatosGeneralesDepositos(fileinput.c_str(), filepos);
 					dynamic_cast<TVenturi*>(Plenum[i])->LeeDatosVenturi(
 							fileinput.c_str(), filepos);
->>>>>>> 42518161
 					break;
 				case 5:
 					NumberOfDirectionalJunctions = NumberOfDirectionalJunctions
@@ -1210,15 +1117,9 @@
 					Plenum[i] = new TUnionDireccional(i,
 							NumberOfDirectionalJunctions, SpeciesModel,
 							SpeciesNumber, GammaCalculation, ThereIsEGR);
-<<<<<<< HEAD
-					Plenum[i]->LeeDatosGeneralesDepositos(fileinput, filepos);
-					dynamic_cast<TUnionDireccional*>(Plenum[i])->LeeDatosUnionDireccional(
-							fileinput, filepos);
-=======
 					Plenum[i]->LeeDatosGeneralesDepositos(fileinput.c_str(), filepos);
 					dynamic_cast<TUnionDireccional*>(Plenum[i])->LeeDatosUnionDireccional(
 							fileinput.c_str(), filepos);
->>>>>>> 42518161
 					break;
 				}
 
@@ -1291,31 +1192,19 @@
 				Compressor[j] = new TCompTubDep(j, SpeciesModel, SpeciesNumber,
 						GammaCalculation, ThereIsEGR);
 				(dynamic_cast<TCompTubDep*>(Compressor[j]))->LeeCompresor(
-<<<<<<< HEAD
-						fileinput, filepos);
-=======
 						fileinput.c_str(), filepos);
->>>>>>> 42518161
 				break;
 			case 1: /* Entre Depositos */
 				Compressor[j] = new TCompresorDep(j, SpeciesModel,
 						SpeciesNumber, GammaCalculation, ThereIsEGR);
 				(dynamic_cast<TCompresorDep*>(Compressor[j]))->LeeCompresor(
-<<<<<<< HEAD
-						fileinput, filepos);
-=======
 						fileinput.c_str(), filepos);
->>>>>>> 42518161
 				break;
 			case 2: /* Entre Tubos */
 				Compressor[j] = new TCompTubos(j, SpeciesModel, SpeciesNumber,
 						GammaCalculation, ThereIsEGR);
 				(dynamic_cast<TCompTubos*>(Compressor[j]))->LeeCompresor(
-<<<<<<< HEAD
-						fileinput, filepos);
-=======
 						fileinput.c_str(), filepos);
->>>>>>> 42518161
 				break;
 			}
 		}
@@ -1372,17 +1261,10 @@
 							ThereIsEGR);
 					NumTCCDescargaExtremoAbierto++;
 #ifdef ParticulateFilter
-<<<<<<< HEAD
-					BC[i]->ReadBoundaryData(fileinput, filepos, NumberOfPipes,
-							Pipe, NumberOfDPF, DPF);
-#else
-					BC[i]->ReadBoundaryData(fileinput, filepos, NumberOfPipes,
-=======
 					BC[i]->ReadBoundaryData(fileinput.c_str(), filepos, NumberOfPipes,
 							Pipe, NumberOfDPF, DPF);
 #else
 					BC[i]->ReadBoundaryData(fileinput.c_str(), filepos, NumberOfPipes,
->>>>>>> 42518161
 							Pipe, NumberOfDPF, NULL);
 #endif
 					BC[i]->AsignAmbientConditions(AmbientTemperature,
@@ -1394,17 +1276,10 @@
 							ThereIsEGR);
 					NumTCCDescargaExtremoAbierto++;
 #ifdef ParticulateFilter
-<<<<<<< HEAD
-					BC[i]->ReadBoundaryData(fileinput, filepos, NumberOfPipes,
-							Pipe, NumberOfDPF, DPF);
-#else
-					BC[i]->ReadBoundaryData(fileinput, filepos, NumberOfPipes,
-=======
 					BC[i]->ReadBoundaryData(fileinput.c_str(), filepos, NumberOfPipes,
 							Pipe, NumberOfDPF, DPF);
 #else
 					BC[i]->ReadBoundaryData(fileinput.c_str(), filepos, NumberOfPipes,
->>>>>>> 42518161
 							Pipe, NumberOfDPF, NULL);
 #endif
 					break;
@@ -1415,17 +1290,10 @@
 					NumTCCDescargaExtremoAbierto++;
 					nematlab++;
 #ifdef ParticulateFilter
-<<<<<<< HEAD
-					BC[i]->ReadBoundaryData(fileinput, filepos, NumberOfPipes,
-							Pipe, NumberOfDPF, DPF);
-#else
-					BC[i]->ReadBoundaryData(fileinput, filepos, NumberOfPipes,
-=======
 					BC[i]->ReadBoundaryData(fileinput.c_str(), filepos, NumberOfPipes,
 							Pipe, NumberOfDPF, DPF);
 #else
 					BC[i]->ReadBoundaryData(fileinput.c_str(), filepos, NumberOfPipes,
->>>>>>> 42518161
 							Pipe, NumberOfDPF, NULL);
 #endif
 					break;
@@ -1447,17 +1315,10 @@
 							SpeciesNumber, GammaCalculation, ThereIsEGR);
 					NumTCCPulso++;
 #ifdef ParticulateFilter
-<<<<<<< HEAD
-					BC[i]->ReadBoundaryData(fileinput, filepos, NumberOfPipes,
-							Pipe, NumberOfDPF, DPF);
-#else
-					BC[i]->ReadBoundaryData(fileinput, filepos, NumberOfPipes,
-=======
 					BC[i]->ReadBoundaryData(fileinput.c_str(), filepos, NumberOfPipes,
 							Pipe, NumberOfDPF, DPF);
 #else
 					BC[i]->ReadBoundaryData(fileinput.c_str(), filepos, NumberOfPipes,
->>>>>>> 42518161
 							Pipe, NumberOfDPF, NULL);
 #endif
 					break;
@@ -1467,17 +1328,10 @@
 							ThereIsEGR);
 					NumTCCUnionEntreTubos++;
 #ifdef ParticulateFilter
-<<<<<<< HEAD
-					BC[i]->ReadBoundaryData(fileinput, filepos, NumberOfPipes,
-							Pipe, NumberOfDPF, DPF);
-#else
-					BC[i]->ReadBoundaryData(fileinput, filepos, NumberOfPipes,
-=======
 					BC[i]->ReadBoundaryData(fileinput.c_str(), filepos, NumberOfPipes,
 							Pipe, NumberOfDPF, DPF);
 #else
 					BC[i]->ReadBoundaryData(fileinput.c_str(), filepos, NumberOfPipes,
->>>>>>> 42518161
 							Pipe, NumberOfDPF, NULL);
 #endif
 					break;
@@ -1487,17 +1341,10 @@
 					NumTCCCilindro++;
 					NumberOfIntakeValves++;
 #ifdef ParticulateFilter
-<<<<<<< HEAD
-					BC[i]->ReadBoundaryData(fileinput, filepos, NumberOfPipes,
-							Pipe, NumberOfDPF, DPF);
-#else
-					BC[i]->ReadBoundaryData(fileinput, filepos, NumberOfPipes,
-=======
 					BC[i]->ReadBoundaryData(fileinput.c_str(), filepos, NumberOfPipes,
 							Pipe, NumberOfDPF, DPF);
 #else
 					BC[i]->ReadBoundaryData(fileinput.c_str(), filepos, NumberOfPipes,
->>>>>>> 42518161
 							Pipe, NumberOfDPF, NULL);
 #endif
 					break;
@@ -1507,17 +1354,10 @@
 					NumTCCCilindro++;
 					NumberOfExhaustValves++;
 #ifdef ParticulateFilter
-<<<<<<< HEAD
-					BC[i]->ReadBoundaryData(fileinput, filepos, NumberOfPipes,
-							Pipe, NumberOfDPF, DPF);
-#else
-					BC[i]->ReadBoundaryData(fileinput, filepos, NumberOfPipes,
-=======
 					BC[i]->ReadBoundaryData(fileinput.c_str(), filepos, NumberOfPipes,
 							Pipe, NumberOfDPF, DPF);
 #else
 					BC[i]->ReadBoundaryData(fileinput.c_str(), filepos, NumberOfPipes,
->>>>>>> 42518161
 							Pipe, NumberOfDPF, NULL);
 #endif
 					break;
@@ -1527,17 +1367,10 @@
 							ThereIsEGR);
 					NumTCCPerdidaPresion++;
 #ifdef ParticulateFilter
-<<<<<<< HEAD
-					BC[i]->ReadBoundaryData(fileinput, filepos, NumberOfPipes,
-							Pipe, NumberOfDPF, DPF);
-#else
-					BC[i]->ReadBoundaryData(fileinput, filepos, NumberOfPipes,
-=======
 					BC[i]->ReadBoundaryData(fileinput.c_str(), filepos, NumberOfPipes,
 							Pipe, NumberOfDPF, DPF);
 #else
 					BC[i]->ReadBoundaryData(fileinput.c_str(), filepos, NumberOfPipes,
->>>>>>> 42518161
 							Pipe, NumberOfDPF, NULL);
 #endif
 					break;
@@ -1547,17 +1380,10 @@
 							ThereIsEGR);
 					NumTCCPerdidaPresion++;
 #ifdef ParticulateFilter
-<<<<<<< HEAD
-					BC[i]->ReadBoundaryData(fileinput, filepos, NumberOfPipes,
-							Pipe, NumberOfDPF, DPF);
-#else
-					BC[i]->ReadBoundaryData(fileinput, filepos, NumberOfPipes,
-=======
 					BC[i]->ReadBoundaryData(fileinput.c_str(), filepos, NumberOfPipes,
 							Pipe, NumberOfDPF, DPF);
 #else
 					BC[i]->ReadBoundaryData(fileinput.c_str(), filepos, NumberOfPipes,
->>>>>>> 42518161
 							Pipe, NumberOfDPF, NULL);
 #endif
 					break;
@@ -1567,17 +1393,10 @@
 							ThereIsEGR);
 					NumTCCDeposito++;
 #ifdef ParticulateFilter
-<<<<<<< HEAD
-					BC[i]->ReadBoundaryData(fileinput, filepos, NumberOfPipes,
-							Pipe, NumberOfDPF, DPF);
-#else
-					BC[i]->ReadBoundaryData(fileinput, filepos, NumberOfPipes,
-=======
 					BC[i]->ReadBoundaryData(fileinput.c_str(), filepos, NumberOfPipes,
 							Pipe, NumberOfDPF, DPF);
 #else
 					BC[i]->ReadBoundaryData(fileinput.c_str(), filepos, NumberOfPipes,
->>>>>>> 42518161
 							Pipe, NumberOfDPF, NULL);
 #endif
 					break;
@@ -1600,11 +1419,7 @@
 							numerocv);
 					NumberOfVolumetricCompressors++;
 					dynamic_cast<TCCCompresorVolumetrico*>(BC[i])->LeeCCCompresorVol(
-<<<<<<< HEAD
-							fileinput, filepos, NumberOfPipes, Pipe,
-=======
 							fileinput.c_str(), filepos, NumberOfPipes, Pipe,
->>>>>>> 42518161
 							EngineBlock);
 					dynamic_cast<TCCCompresorVolumetrico*>(BC[i])->IniciaMedias();
 					break;
@@ -1614,17 +1429,10 @@
 							ThereIsEGR);
 					NumberOfInjectionEnds++;
 #ifdef ParticulateFilter
-<<<<<<< HEAD
-					BC[i]->ReadBoundaryData(fileinput, filepos, NumberOfPipes,
-							Pipe, NumberOfDPF, DPF);
-#else
-					BC[i]->ReadBoundaryData(fileinput, filepos, NumberOfPipes,
-=======
 					BC[i]->ReadBoundaryData(fileinput.c_str(), filepos, NumberOfPipes,
 							Pipe, NumberOfDPF, DPF);
 #else
 					BC[i]->ReadBoundaryData(fileinput.c_str(), filepos, NumberOfPipes,
->>>>>>> 42518161
 							Pipe, NumberOfDPF, NULL);
 #endif
 					break;
@@ -1634,17 +1442,10 @@
 							ThereIsEGR);
 					NumTCCEntradaCompresor++;
 #ifdef ParticulateFilter
-<<<<<<< HEAD
-					BC[i]->ReadBoundaryData(fileinput, filepos, NumberOfPipes,
-							Pipe, NumberOfDPF, DPF);
-#else
-					BC[i]->ReadBoundaryData(fileinput, filepos, NumberOfPipes,
-=======
 					BC[i]->ReadBoundaryData(fileinput.c_str(), filepos, NumberOfPipes,
 							Pipe, NumberOfDPF, DPF);
 #else
 					BC[i]->ReadBoundaryData(fileinput.c_str(), filepos, NumberOfPipes,
->>>>>>> 42518161
 							Pipe, NumberOfDPF, NULL);
 #endif
 					break;
@@ -1654,39 +1455,24 @@
 							ThereIsEGR);
 					NumberOfConectionsBetweenPlenums++;
 					dynamic_cast<TCCUnionEntreDepositos*>(BC[i])->LeeUEDepositos(
-<<<<<<< HEAD
-							fileinput, filepos, Independent);
-=======
 							fileinput.c_str(), filepos, Independent);
->>>>>>> 42518161
 					break;
 				case 17:
 					BC[i] = new TCCCompresor(nmCompresor, i, SpeciesModel,
 							SpeciesNumber, GammaCalculation, ThereIsEGR);
 					NumberOfCompressorsConnections++;
 					dynamic_cast<TCCCompresor*>(BC[i])->LeeNumeroCompresor(
-<<<<<<< HEAD
-							fileinput, filepos);
-=======
 							fileinput.c_str(), filepos);
->>>>>>> 42518161
 					break;
 				case 18:
 					BC[i] = new TCCPreVble(nmPresionVble, i, SpeciesModel,
 							SpeciesNumber, GammaCalculation, ThereIsEGR);
 					NumTCCPreVble++;
 #ifdef ParticulateFilter
-<<<<<<< HEAD
-					BC[i]->ReadBoundaryData(fileinput, filepos, NumberOfPipes,
-							Pipe, NumberOfDPF, DPF);
-#else
-					BC[i]->ReadBoundaryData(fileinput, filepos, NumberOfPipes,
-=======
 					BC[i]->ReadBoundaryData(fileinput.c_str(), filepos, NumberOfPipes,
 							Pipe, NumberOfDPF, DPF);
 #else
 					BC[i]->ReadBoundaryData(fileinput.c_str(), filepos, NumberOfPipes,
->>>>>>> 42518161
 							Pipe, NumberOfDPF, NULL);
 #endif
 					break;
@@ -1694,17 +1480,10 @@
 					BC[i] = new TCFDConnection(nmCFDConnection, i, SpeciesModel,
 							SpeciesNumber, GammaCalculation, ThereIsEGR);
 #ifdef ParticulateFilter
-<<<<<<< HEAD
-					BC[i]->ReadBoundaryData(fileinput, filepos, NumberOfPipes,
-							Pipe, NumberOfDPF, DPF);
-#else
-					BC[i]->ReadBoundaryData(fileinput, filepos, NumberOfPipes,
-=======
 					BC[i]->ReadBoundaryData(fileinput.c_str(), filepos, NumberOfPipes,
 							Pipe, NumberOfDPF, DPF);
 #else
 					BC[i]->ReadBoundaryData(fileinput.c_str(), filepos, NumberOfPipes,
->>>>>>> 42518161
 							Pipe, NumberOfDPF, NULL);
 #endif
 					break;
@@ -1714,17 +1493,10 @@
 							ThereIsEGR);
 					NumTCCExternalConnection++;
 #ifdef ParticulateFilter
-<<<<<<< HEAD
-					BC[i]->ReadBoundaryData(fileinput, filepos, NumberOfPipes,
-							Pipe, NumberOfDPF, DPF);
-#else
-					BC[i]->ReadBoundaryData(fileinput, filepos, NumberOfPipes,
-=======
 					BC[i]->ReadBoundaryData(fileinput.c_str(), filepos, NumberOfPipes,
 							Pipe, NumberOfDPF, DPF);
 #else
 					BC[i]->ReadBoundaryData(fileinput.c_str(), filepos, NumberOfPipes,
->>>>>>> 42518161
 							Pipe, NumberOfDPF, NULL);
 #endif
 					break;
@@ -1733,11 +1505,7 @@
 						|| BC[i]->getTipoCC() == nmExhaustValve
 						|| BC[i]->getTipoCC() == nmPipeToPlenumConnection
 						|| BC[i]->getTipoCC() == nmUnionEntreDepositos) {
-<<<<<<< HEAD
-					FileInput = fopen(fileinput, "r");
-=======
 					FileInput = fopen(fileinput.c_str(), "r");
->>>>>>> 42518161
 					fsetpos(FileInput, &filepos);
 					fscanf(FileInput, "%d ", &quevalv);
 					fgetpos(FileInput, &filepos);
@@ -2004,11 +1772,7 @@
 							Engine[0]->getGeometria().NCilin);
 				} else
 					Axis[i] = new TEjeTurbogrupo(i, 0);
-<<<<<<< HEAD
-				Axis[i]->ReadTurbochargerAxis(fileinput, filepos, Compressor,
-=======
 				Axis[i]->ReadTurbochargerAxis(fileinput.c_str(), filepos, Compressor,
->>>>>>> 42518161
 						Turbine);
 				Axis[i]->IniciaMedias();
 			}
@@ -2086,36 +1850,20 @@
 
 	// OUTPUT ->
 #ifdef ParticulateFilter
-<<<<<<< HEAD
-	Output->ReadAverageResults(fileinput, filepos, Pipe, EngineBlock, Engine,
-			Plenum, Axis, Compressor, Turbine, BC, DPF, VolumetricCompressor,
-			Venturi, Sensor, Controller, SimulationDuration, FileName);
-
-	Output->ReadInstantaneousResults(fileinput, filepos, Engine, Plenum, Pipe,
-=======
 	Output->ReadAverageResults(fileinput.c_str(), filepos, Pipe, EngineBlock, Engine,
 			Plenum, Axis, Compressor, Turbine, BC, DPF, VolumetricCompressor,
 			Venturi, Sensor, Controller, SimulationDuration, FileName);
 
 	Output->ReadInstantaneousResults(fileinput.c_str(), filepos, Engine, Plenum, Pipe,
->>>>>>> 42518161
 			Venturi, BC, DPF, Axis, Compressor, Turbine, VolumetricCompressor,
 			BCWasteGate, NumberOfWasteGates, BCReedValve, NumberOfReedValves,
 			Sensor, Controller, FileName);
 #else
-<<<<<<< HEAD
-	Output->ReadAverageResults(fileinput, filepos, Pipe, EngineBlock, Engine,
-			Plenum, Axis, Compressor, Turbine, BC, NULL, VolumetricCompressor,
-			Venturi, Sensor, Controller, SimulationDuration, FileName);
-
-	Output->ReadInstantaneousResults(fileinput, filepos, Engine, Plenum, Pipe,
-=======
 	Output->ReadAverageResults(fileinput.c_str(), filepos, Pipe, EngineBlock, Engine,
 			Plenum, Axis, Compressor, Turbine, BC, NULL, VolumetricCompressor,
 			Venturi, Sensor, Controller, SimulationDuration, FileName);
 
 	Output->ReadInstantaneousResults(fileinput.c_str(), filepos, Engine, Plenum, Pipe,
->>>>>>> 42518161
 			Venturi, BC, NULL, Axis, Compressor, Turbine, VolumetricCompressor,
 			BCWasteGate, NumberOfWasteGates, BCReedValve, NumberOfReedValves,
 			Sensor, Controller, FileName);
